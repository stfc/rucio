/* Copyright European Organization for Nuclear Research (CERN)
 *
 * Licensed under the Apache License, Version 2.0 (the "License");
 * You may not use this file except in compliance with the License.
 * You may obtain a copy of the License at
 * http://www.apache.org/licenses/LICENSE-2.0
 *
 * Authors:
 * - Thomas Beermann, <thomas.beermann@cern.ch>, 2015
 */

var selected_dids = [];
var selected_rse = "";
var selected_options = {};

extract_scope = function(name) {
    if (name.indexOf(':') > -1) {
        return name.split(':');
    }
    var items = name.split('.')
    if (items.length <= 1) {
        return false;
    }
    var scope = items[0];
    if (name.indexOf('user') === 0 || name.indexOf('group') === 0) {
        scope = items[0] + '.' + items[1];
    }
    return [scope, name];
};

create_manual_approval = function() {
    scope = storage.get('scope');
    selected_dids = storage.get('selected_dids');
    selected_options = storage.get('selected_options');
    copies = selected_options['copies'];
    options = {};
    options['dids'] = selected_dids;
    options['rse_expression'] = rse_expr;
    options['copies'] = selected_options['copies'];
    options['grouping'] = selected_options['grouping'];
    options['comment'] = selected_options['comment'];

    command = 'rucio add-rule'
    if (selected_options['lifetime'] != 0) {
        command += ' --lifetime ' + selected_options['lifetime'] * 86400;
    }
    command += ' --activity "User Subscriptions"';
    command += ' --comment "' + options['comment'] + '"';
    command += ' --grouping ' + options['grouping'];
    $.each(selected_dids, function(index, did) {
        command += ' ' + did['scope'] + ':' + did['name'];
    });
    command += ' ' + options['copies'];
    command += ' "' + options['rse_expression'] + '"';
    $("#summary_panel").html('<div class="row">Please send the content of the text box to <a href="mailto:atlas-adc-ddm-support@cern.ch?Subject=(DaTRI) Request for manual rule creation">DDM support</a>.</br>(Subject: (DaTRI) Request for manual rule creation)<textarea rows="20">' + command + '</textarea></div>');
    console.log(options);
}

do_manual_approval = function() {
<<<<<<< HEAD
    console.log("no quota");
    $("#rse_table").html('<div class="row"><div class="large-12 columns">You have no quota for this RSE. If you really want to create a rule for this RSE you can continue and create a manual request, which you will have to send to DDM support.<br> </div></div><div class="row"><div class="large-2 columns"><a class="button postfix" id="rse_continue_button">Continue</a></div></div>');
=======
    $("#rse_continue").html("");
    console.log("no quota");
    var expr = $("#rse_input")[0].value;
    selected_rse = expr;
    console.log(selected_rse);
    if (selected_rse.indexOf('DATA') > -1) {
        $("#rse_table").html('<div class="row"><div class="large-12 columns">You have no quota for this RSE. If you really want to create a rule for this RSE you can continue and create a manual request, which you will have to send to DDM support.<br> </div></div><div class="row"><div class="large-2 columns"><a class="button postfix" id="rse_continue_button">Continue</a></div></div>');
    } else if ((selected_rse.indexOf('GROUP') > -1) || (selected_rse.indexOf('PHYS') > -1) || (selected_rse.indexOf('PERF') > -1)) {
        $("#rse_table").html('<div class="row"><div class="large-12 columns">This is a group area and you have no quota for this RSE. Please check your VOMS membership and make sure your are a member of the correct VO and then try again.</div>');
        return;
    } else {
        $("#rse_table").html('<div class="row"><div class="large-12 columns">You have no quota for this RSE.</div>');
        return;
    }

>>>>>>> 3c367c3b
    $("#rse_continue_button").addClass("enabled");
    $('#rse_continue_button').on('click', function() {
        var expr = $("#rse_input")[0].value;
        selected_rse = expr;
        if (selected_rse.indexOf('SCRATCHDISK') > -1) {
            $("#lifetime").val("15");
        } else {
            $("#lifetime").val("");
        }
        $("#rse_panel").removeClass("active");
        $("#options_panel").addClass("active");
        window.history.pushState('#options', null, null);
    });
    $("#options_continue").unbind("click");
    $("#options_continue").click(function(event) {
        if (!check_options(true)) {
            console.log('here');
            return;
        }
        create_manual_approval();
    });
};

did_details = function(tr, row, scope) {
    r.did_get_metadata({
        'scope': scope,
        'name': row.data()['name'],
        async: false,
        success: function(data){
            html_table = '<table cellpadding="5" cellspacing="0" border="0" style="padding-left:50px;">';
            if (data['bytes'] != undefined) {
                data['filesize'] = filesize(data['bytes']);
                delete data['bytes'];
            }
            var sorted_keys = Object.keys(data).sort();
            for(var i=0; i<sorted_keys.length; ++i) {
                if (data[sorted_keys[i]] != undefined) {
                    html_table += '<tr>'
                    if (typeof data[sorted_keys[i]] === 'boolean'){
                        if (data[sorted_keys[i]]) {
                            html_table += '<td>' + sorted_keys[i] + '</td><td style="color: green;">' + data[sorted_keys[i]] + '</td>';
                        } else {
                            html_table += '<td>' + sorted_keys[i] + '</td><td style="color: red;">' + data[sorted_keys[i]] + '</td>';
                        }
                    } else {
                        if (sorted_keys[i] == 'scope') {
                            data[sorted_keys[i]] = "<a href=/search?scope=" + data['scope'] + "&name=undefined>" + data['scope'] + "</a>";
                        }
                        if (sorted_keys[i] == 'bytes') {
                            data['size'] == filesize(data['bytes']);
                        }
                        html_table += '<td>' + sorted_keys[i] + '</td><td>' + data[sorted_keys[i]] + '</td>';
                    }
                    html_table += '</tr>';
                }
            }
            html_table += '</table>';
            row.child(html_table  ).show();
            tr.addClass('shown');
        },
        error: function(jqXHR, textStatus, errorThrown) {
            console.log(jqXHR);
        }
    });
};

create_did_list = function(scope, dids) {
    var html = '<div class="row">'+
                   '<div id="did_table" class="large-12 columns">'+
                       '<div>'+
                       '<table id="dt_list_dids" class="compact stripe order-column" style="word-wrap: break-word;">'+
                       '<thead>'+
                           '<th>Name</th>'+
                           '<th></th>'+
                       '</thead>'+
                       '<tfoot>'+
                           '<th>Name</th>'+
                           '<th></th>'+
                       '</tfoot>'+
                       '</table>'+
                       '</div>'+
                   '</div>'+
               '</div>'+
               '<div class="row">'+
                   '<div class="large-2 columns">'+
                       '<a class="button postfix" id="continue_button">Continue</a>'+
                   '</div>'+
                   '<div class="large-2 columns">'+
                       '<a class="button postfix" id="selectall_button">Select All</a>'+
                   '</div>'+
                   '<div id="did_problem" class="large-3 columns">'+
                   '</div>'+
                   '<div class="large-7 columns">'+
                   '</div>'+
               '</div>';
    $("#did_search").html(html);

    var data = [];
    $.each(dids, function(index, value) {
        var html_checkbox = '<input type="checkbox" class="inline" name="checkbox_' + value + '">';
        data.push({'name': value, 'selected': html_checkbox});
    });

    dt_dids = $("#dt_list_dids").DataTable( {
        data: data,
        bAutoWidth: false,
        columns: [{'data': 'name',
                   'width': '94%',
                   'className': 'name'},
                  {"className": 'details-control',
                   "orderable": false,
                   "data": null,
                   "defaultContent": '',
                   "width": "5%"}
                  ]
    });

    // Add event listener for opening and closing details
    $('#dt_list_dids tbody').on('click', 'td.details-control', function () {
        var tr = $(this).closest('tr');
        var row = dt_dids.row( tr );
        if ( row.child.isShown() ) {
            row.child.hide();
            tr.removeClass('shown');
        }
        else {
            did_details(tr, row, scope);
        }
    });

    $('#dt_list_dids').on( 'click', 'td.name', function () {
        $(this).parent().toggleClass('selected');
    });

    $('#selectall_button').on('click', function() {
        $.each(dt_dids.rows().nodes(), function(index, row) {
            $(row).addClass('selected');
        });
    });

    $('#continue_button').on('click', function() {
        if (dt_dids.rows('.selected').data().length == 0) {
            html_message = '<font color="red">please select at least one DID!</font>';
            $("#did_problem").html(html_message);
        } else {
            $("#did_problem").html("");
        }
        selected_dids = [];
        $.each(dt_dids.rows('.selected').data(), function(index, selected){
            selected_dids.push({'scope': scope, 'name': selected['name']});
        });
        window.history.pushState('#rse', null, null);
        $("#did_panel").removeClass("active");
        $("#rse_panel").addClass("active");
        storage.set('selected_dids', selected_dids);
    });

    return dt_dids;
};

create_multi_did_list = function(table_data) {
    var html = '<div class="row">'+
                   '<div id="multi_did_table" class="large-12 columns">'+
                       '<div>'+
                       '<table id="dt_multi_dids" class="compact stripe order-column" style="word-wrap: break-word;">'+
                           '<thead>'+
                               '<th>Scope</th>'+
                               '<th>Name</th>'+
                               '<th>Type</th>'+
                               '<th></th>'+
                           '</thead>'+
                           '<tfoot>'+
                               '<th>Scope</th>'+
                               '<th>Name</th>'+
                               '<th>Type</th>'+
                               '<th></th>'+
                           '</tfoot>'+
                       '</table>'+
                       '</div>'+
                   '</div>'+
               '</div>'+
               '<div class="row">'+
                   '<div class="large-2 columns">'+
                       '<a class="button postfix" id="continue_multi_button">Continue</a>'+
                   '</div>'+
                   '<div id="multi_did_problem" class="large-3 columns">'+
                   '</div>'+
                   '<div class="large-7 columns">'+
                   '</div>'+
               '</div>';
    $("#did_multi_search").html(html);

    var data = [];
    $.each(table_data, function(index, value) {
        var html_checkbox = '<input type="checkbox" class="inline" name="checkbox_' + value['scope'] + '_' + value['name'] + '">';
        value['selected'] = html_checkbox;
        data.push(value);
    });

    dt_dids = $("#dt_multi_dids").DataTable( {
        data: data,
        bAutoWidth: false,
        columns: [{'data': 'scope',
                   'width': '25%',
                   'className': 'scope'},
                  {'data': 'name',
                   'width': '50%',
                   'className': 'name'},
                  {'data': 'type',
                   'width': '20%',
                   'className': 'type'},
                  {"className": 'details-control',
                   "orderable": false,
                   "data": null,
                   "defaultContent": '',
                   "width": "5%"}
                  ]
    });

    // Add event listener for opening and closing details
    $('#dt_multi_dids tbody').on('click', 'td.details-control', function () {
        var tr = $(this).closest('tr');
        var row = dt_dids.row( tr );
        if ( row.child.isShown() ) {
            row.child.hide();
            tr.removeClass('shown');
        }
        else {
            did_details(tr, row, scope);
        }
    });

    $('#continue_multi_button').on('click', function() {
        if (dt_dids.rows('.selected').data().length == 0) {
            html_message = '<font color="red">please select at least one DID!</font>';
            $("#did_problem").html(html_message);
        } else {
            $("#did_problem").html("");
        }
        selected_dids = [];
        $.each(data, function(index, selected){
            selected_dids.push({'scope': selected['scope'], 'name': selected['name']});
        });
        window.history.pushState('#rse', null, null);
        $("#did_panel").removeClass("active");
        $("#rse_panel").addClass("active");
        storage.set('selected_dids', selected_dids);
    });

    return dt_dids;
};


create_rse_table = function(){
    $("#options_continue").click(function(event) {
        if (!check_options(false)) {
            return;
        }
        console.log('here2');
        create_summary();
    });

    data = storage.get('rse_data');
    button_enabled = storage.get('rse_button_enabled');

    var html_continue = '<div class="large-2 columns"><a class="button postfix" id="rse_continue_button">Continue</a></div>';
    var html_table = '<table id="dt_list_rses" class="compact stripe order-column" style="word-wrap: break-word;"><thead><th>RSE</th><th>Remaining Quota</th><th>Total Quota</th></thead><tfoot><th>Name</th><th>Remaining Quota</th><th>Total Quota</th></tfoot></table><br>';
    $("#rse_table").html(html_table);
    dt = $("#dt_list_rses").DataTable({
        data: data,
        sDom : '<"top">tp',
        paging: false,
        columns: [{'data': 'rse'},
                 {'data': 'bytes_remaining'},
                 {'data': 'bytes_limit'}]
    });
    $("#rse_continue").html(html_continue);
    if (!button_enabled) {
        $("#rse_continue_button").addClass("disabled");
    } else {
        $('#rse_continue_button').on('click', function() {
            var expr = $("#rse_input")[0].value;
            selected_rse = expr;
            if (selected_rse.indexOf('SCRATCHDISK') > -1) {
                $("#lifetime").val("15");
            } else {
                $("#lifetime").val("");
            }
            $("#rse_panel").removeClass("active");
            $("#options_panel").addClass("active");
            window.history.pushState('#options', null, null);
        });
    }
};

create_rse_select = function() {
    r.list_rses({
        success: function(data) {
            rses = [];
            $.each(data, function(index, value) {
                rses.push(value['rse']);
            });
            $("#rse_input").autocomplete({
                source: rses
            });
        }
    });
    $('#search_rse_button').on('click', function() {
        var expr = $("#rse_input")[0].value;
        storage.set('rse_expr', expr);
        $("#rse_table").html('<div class="row"><div class="large-1 large-centered columns"><img src="/media/spinner.gif"></div></div>');
        r.list_rses({
            'expression': expr,
            success: function(rses) {
                rse_data = [];
                button_enabled = false;
                has_quota = false;
                $.each(rses, function(index, rse) {
                    r.get_account_usage({
                        account: account,
                        rse: rse['rse'],
                        async: false,
                        success: function(usage) {
                            if (usage.length == 0) {
                                bytes_remaining = '';
                                bytes_limit = 'no quota for this RSE';
                            } else {
                                bytes_remaining = filesize(usage[0]['bytes_remaining']);
                                bytes_limit = filesize(usage[0]['bytes_limit']);
                                has_quota = true;
                                button_enabled = true;
                            }
                            rse_data.push({'rse': rse['rse'], 'bytes_limit': bytes_limit, 'bytes_remaining': bytes_remaining});
                        }
                    });
                });
                storage.set('rse_data', rse_data);
                storage.set('rse_button_enabled', button_enabled);
                if (has_quota) {
                    storage.set('manual', false);
                    create_rse_table();
                } else {
                    storage.set('manual', true);
                    do_manual_approval();
                }
            },
            error: function(jqXHR, textStatus, errorThrown) {
                console.log(jqXHR);
            }
        });
    });
};

search_dids = function(event) {
    var pattern = $("#pattern_input")[0].value;
    storage.set('pattern', pattern);
    var items = pattern.split(":");
    $("#did_message").html("");
    if (items.length != 2 && items[0] == "") {
        $("<div/>").text("please provide a search pattern in the form: <scope>:<name|pattern> or <name|pattern>").appendTo("#did_message");
        return;
    }
    var type = $('input[name=didtype]:checked', '#did_form').val();
    scope_name = extract_scope(pattern);
    if (!scope_name) {
        $("<div/>").text("cannot determine scope. please provide the did with scope").appendTo("#did_message");
        return;
    }

    $("#did_search").html('<div class="row"><div class="large-1 large-centered columns"><img src="/media/spinner.gif"></div></div>');
    r.list_dids({
        'scope': scope_name[0],
        'name': scope_name[1],
        type: type,
        success: function(dids) {
            storage.set('scope', scope_name[0]);
            storage.set('dids', dids);
            create_did_list(scope_name[0], dids);
        },
        error: function(jqXHR, textStatus, errorThrown) {
            console.log(jqXHR);
        }
    });
};

create_did_search = function() {
    $("#search_did_button").click(search_dids);
};

search_multi_dids = function(event) {
    multi_did_input = $("#multi_did_input").val().split('\n');
    $("#multi_did_search").html('<div class="row"><div class="large-1 large-centered columns"><img src="/media/spinner.gif"></div></div>');
    var type = $('input[name=multi_didtype]:checked', '#multi_did_form').val();
    var table_data = [];
    $.each(multi_did_input, function(index, line) {
        scope_name = extract_scope(line);
        if (!scope_name) {
            return;
        }
        r.get_did({
            'scope': scope_name[0],
            'name': scope_name[1],
            success: function(did) {
                table_data.push({'scope': did['scope'], 'name': did['name'], 'type': did['type']});
                create_multi_did_list(table_data);
            },
            error: function(jqXHR, textStatus, errorThrown) {
                console.log(jqXHR);
            }
        });
    });
};

create_multi_did_search = function() {
    $("#search_multi_did_button").click(search_multi_dids);
};

check_options = function(manual) {
    $("#check_text").html("");
    selected_dids = storage.get('selected_dids');
    rse_expr = storage.get('rse_expr');
    if (selected_dids == null) {
        html_message = '<font color="red">Please select at least one DID first</font>';
        $("#check_text").html(html_message);
        return false;
    }
    if (rse_expr == null) {
        html_message = '<font color="red">Please select an RSE first</font>';
        $("#check_text").html(html_message);
        return false;
    }

    $("#check_text").html("");
    selected_options['grouping'] = $('input[name=grouping]:checked').val();
    selected_options['lifetime'] = $("#lifetime").val();
    if (selected_options['lifetime'].length == 0) {
        selected_options['lifetime'] = 0
    }
    selected_options['lifetime'] = parseInt(selected_options['lifetime']);
    if (isNaN(selected_options['lifetime'])) {
        html_message = '<font color="red">Please give a valid lifetime</font>';
        $("#check_text").html(html_message);
        return;
    }
    selected_options['copies'] = $("#copies").val();
    if (selected_options['copies'].length == 0) {
        selected_options['copies'] = 1
    }
    selected_options['copies'] = parseInt(selected_options['copies']);
    if (isNaN(selected_options['copies'])) {
        html_message = '<font color="red">Please give a valid number of copies</font>';
        $("#check_text").html(html_message);
        return;
    }

    if (selected_rse.indexOf('SCRATCHDISK') > -1) {
        if (selected_options['lifetime'] != 0) {
            if (selected_options['lifetime'] > 15) {
                html_message = '<font color="red">You cannot select a lifetime of more than 15 days for SCRATCHDISK</font>';
                $("#check_text").html(html_message);
                return;
            }
        } else {
            selected_options['lifetime'] = 15;
        }
    }
    selected_options['comment'] = $("#comment").val();
    if (manual) {
        if (selected_options['comment'] == '') {
            html_message = '<font color="red">You have to give a reason in the comment field for manual approval</font>';
            $("#check_text").html(html_message);
            return;
        }
    }

    storage.set('selected_options', selected_options);
    $("#options_panel").removeClass("active");
    $("#summary_panel").addClass("active");
    window.history.pushState('#summary', null, null);
    return true;
};

create_rules = function() {
    var html_ok = '<div class="row">'+
                      '<div class="large-6 columns">Your rule(s) have been created. You can check here:'+
                      '</div>'+
                  '</div>'+
                  '<div class="row">'+
                      '<div id="rules_table" class="large-8 columns">'+
                          '<div>'+
                              '<table id="dt_rules" class="compact stripe order-column" style="word-wrap: break-word;">'+
                                  '<thead>'+
                                      '<th>ID</th>'+
                                      '<th>DID</th>'+
                                  '</thead>'+
                                  '<tfoot>'+
                                      '<th>ID</th>'+
                                      '<th>DID</th>'+
                                  '</tfoot>'+
                              '</table>'+
                          '</div>'+
                      '</div>'+
                  '</div>'+
                  '<div class="row">'+
                      '<div class="large-8 columns">'+
                          '<div id="list_rules">'+
                          '</div>'+
                      '</div>'+
                  '</div>';

    var options = {};
    selected_options = storage.get('selected_options');
    selected_names = storage.get('selected_dids');
    rse_expr = storage.get('rse_expr');
    options['dids'] = selected_dids;
    options['rse_expression'] = rse_expr;
    options['copies'] = selected_options['copies'];
    options['grouping'] = selected_options['grouping'];
    if (selected_options['lifetime'] == 0) {
        options['lifetime'] = 15 * 86400;
    } else {
        options['lifetime'] = selected_options['lifetime'] * 86400;
    }
    options['comment'] = selected_options['comment'];
    options['activity'] = "User Subscriptions";
    options['success'] = function(data) {
        $("#main").html(html_ok);
        list_rules_html = 'Or you can find a list of all your rules <a href="/list_rules?account=' + account + '">here</a>';
        $("#list_rules").html(list_rules_html);
        table_data = [];
        $.each(data, function(index, rule_id) {
            link = '<a href=/rule?rule_id=' + rule_id + '>' + rule_id + '</a>';
            table_data.push({'id': link, 'did': options['dids'][index]['scope'] + ":" + options['dids'][index]['name']});
        });
        dt = $("#dt_rules").DataTable({
            data: table_data,
            sDom : '<"top">tip',
            paging: false,
            columns: [{'data': 'id'},
                      {'data': 'did'}
                     ]
        });
        clear_form();
    };
    options['error'] = function(jqXHR, textStatus, errorThrown) {
        if (jqXHR['responseText'] == 'DuplicateRule: ()') {
            html_check = '<font color="red">The rule you are trying to create already exists, please got back and choose another DID or RSE</font>';
        } else {
            html_check = '<font color="red">' + jqXHR['responseText'] + '</font>';
        }
        $("#error_msg").html(html_check);
        console.log(jqXHR);
    };
    r.create_rule(options);
};

init_storage = function() {
    ns=$.initNamespaceStorage('rucio_webui_request_rule');
    storage=ns.localStorage;

    pattern = storage.get('pattern');
    if (pattern != undefined) {
        $("#pattern_input").val(pattern);
    }
    scope = storage.get('scope');
    dids = storage.get('dids');
    if (scope != undefined && dids != undefined) {
        dt_dids = create_did_list(scope, dids);
        selected_names = storage.get('selected_names');

        if (selected_names != undefined) {
            $.each(dt_dids.rows().nodes(), function(index, row) {
                var tr = $(row).closest('tr');
                var row = dt_dids.row( tr );
                if (selected_names.indexOf(row.data().name) > -1) {
                    tr.addClass('selected');
                }
            });
        }
    }
    rse_expr = storage.get('rse_expr');
    if (rse_expr != undefined) {
        $("#rse_input").val(rse_expr);
    }
    rse_data = storage.get('rse_data');
    manual = storage.get('manual');
    if (rse_data != undefined) {
        if (manual) {
            do_manual_approval();
        } else {
            create_rse_table();
        }
    }
    options = storage.get('selected_options');
    if (options != undefined) {
        $("#grouping_" + options['grouping'].toLowerCase()).prop( "checked", true );
        $("#copies").val(options['copies']);
        $("#lifetime").val(options['lifetime']);
        $("#comment").text(options['comment']);
    }
};

change_panel = function(name) {
    $("#did_panel").removeClass("active");
    $("#rse_panel").removeClass("active");
    $("#options_panel").removeClass("active");
    $("#summary_panel").removeClass("active");
    if (name == '#did') {
        $("#did_panel").addClass("active");
    } else if (name == '#rse') {
        $("#rse_panel").addClass("active");
    } else if (name == '#options') {
        $("#options_panel").addClass("active");
    } else if (name == '#summary') {
        $("#summary_panel").addClass("active");
    }
}

window.onpopstate = function(event) {
    if (event['state'] != null) {
        change_panel(event['state']);
    }
};

create_summary = function() {
    html_summary = '<div class="row">'+
                       '<p id="did_summary_text">This request will create rules for the following DIDs:</p>'+
                   '</div>'+
                   '<div class="row">'+
                       '<div id="did_summary_table" class="large-12 columns">'+
                           '<div>'+
                               '<table id="dt_summary_dids" class="compact stripe order-column" style="word-wrap: break-word;">'+
                                   '<thead>'+
                                       '<th>DID</th>'+
                                       '<th>Copies</th>'+
                                       '<th>Size</th>'+
                                       '<th>Requested Size</th>'+
                                   '</thead>'+
                                   '<tfoot>'+
                                       '<th>Total</th>'+
                                       '<th></th>'+
                                       '<th></th>'+
                                       '<th></th>'+
                                   '</tfoot>'+
                               '</table>'+
                           '</div>'+
                       '</div>'+
                   '</div>'+
                   '<div class="row">'+
                       '<br>'+
                       '<p id="rse_summary_text"></p>'+
                   '</div>'+
                   '<div class="row">'+
                       '<div id="rse_table" class="large-12 columns">'+
                           '<div>'+
                               '<table id="dt_summary_rses" class="compact stripe order-column" style="word-wrap: break-word;">'+
                                   '<thead>'+
                                       '<th>RSE</th>'+
                                       '<th>Remaining Quota</th>'+
                                       '<th>Total Quota</th>'+
                                   '</thead>'+
                                   '<tfoot>'+
                                       '<th>RSE</th>'+
                                       '<th>Remaining Quota</th>'+
                                       '<th>Total Quota</th>'+
                                   '</tfoot>'+
                               '</table>'+
                           '</div>'+
                       '</div>'+
                   '</div>'+
                   '<div class="row">'+
                       '<br>'+
                       '<p id="lifetime_summary_text"></p>'+
                   '</div>'+
                   '<div class="row">'+
                       '<div class="button postfix" id="request_submit">Submit request</div>'+
                   '</div>'+
                   '<div class="row">'+
                       '<div id="error_msg"></div>'+
                   '</div>';


    $("#summary_panel").html('<div class="row"><div class="large-1 large-centered columns"><img src="/media/spinner.gif"></div></div>');
    scope = storage.get('scope');
    selected_dids = storage.get('selected_dids');
    selected_options = storage.get('selected_options');
    data = [];
    copies = selected_options['copies'];
    total_copies = 0
    total_size = 0;
    total_requested_size = 0;
    $.each(selected_dids, function(index, did) {
        r.did_get_metadata({
            'scope': did['scope'],
            'name': did['name'],
            async: false,
            success: function(metadata){
                total_copies += copies;
                size = metadata['bytes'];
                total_size += size;
                requested_size = size * copies;
                total_requested_size += requested_size;
                size = filesize(size);
                requested_size = filesize(requested_size);
                data.push({'did': did['scope'] + ':' + did['name'], 'copies': copies, 'size': size, 'requested_size': requested_size});
            }
        });
    });
    rse_data = storage.get('rse_data');

    $("#summary_panel").html(html_summary);
    dt = $("#dt_summary_dids").DataTable({
        data: data,
        sDom : '<"top">tp',
        paging: false,
        columns: [{'data': 'did', 'width': '50%'},
                  {'data': 'copies', 'width': '10%'},
                  {'data': 'size', 'width': '20%'},
                  {'data': 'requested_size', 'width': '20%'}
                 ]
    });
    $(dt.column(1).footer()).html(total_copies);
    $(dt.column(2).footer()).html(filesize(total_size));
    $(dt.column(3).footer()).html(filesize(total_requested_size));

    dt = $("#dt_summary_rses").DataTable({
        data: rse_data,
        sDom : '<"top">tp',
        paging: false,
        columns: [{'data': 'rse', 'width': '60%'},
                  {'data': 'bytes_remaining', 'width': '20%'},
                  {'data': 'bytes_limit', 'width': '20%'},
                 ]
    });

    rse_data = storage.get('rse_data');

    if (copies == 1 && selected_dids.length == 1 && rse_data.length == 1) {
        $("#did_summary_text").html("This request will create a rule for the following DID:");
        $("#rse_summary_text").html("The rule will replicate to the following RSE:");
    } else if (selected_dids.length == 1 && rse_data.length > 1) {
        $("#did_summary_text").html("This request will create a rule for the following DID:");
        $("#rse_summary_text").html("The rule will replicate to one of the following RSEs:");
    } else if (copies == 1 && selected_dids.length > 1 && rse_data.length > 1) {
        $("#did_summary_text").html("This request will create rules for the following DIDs:");
        $("#rse_summary_text").html("The rules will replicate to one of the following RSEs:");
    } else {
        $("#did_summary_text").html("This request will create rules for the following DIDs:");
        $("#rse_summary_text").html("The rules will replicate to one of the following following RSEs:");
    }

    lifetime = selected_options['lifetime'];
    if (lifetime == 1) {
        $("#lifetime_summary_text").html("The lifetime will be " + lifetime + " day. If this is ok you can submit the rule request. If not you can go back and change it.");
    } else if (lifetime == 0) {
        $("#lifetime_summary_text").html("The lifetime will be infinite. If this is ok you can submit the rule request. If not you can go back and change it.");
    } else {
        $("#lifetime_summary_text").html("The lifetime will be " + lifetime + " days. If this is ok you can submit the rule request. If not you can go back and change it.");
    }

    $("#request_submit").click(function(event) {
        create_rules();
    });
};

clear_form = function() {
    storage.removeAll();
    $("#pattern_input").val("");
    $("#rse_input").val("");
    $("#grouping_dataset".toLowerCase()).prop( "checked", true );
    $("#copies").val(1);
    $("#lifetime").val(15);
};

$(document).ready(function() {
    create_did_search();
    create_multi_did_search();
    create_rse_select();
    $("#clear_data").click(function(event) {
        clear_form();
        location.reload();
    });
    init_storage();
    window.history.pushState('#did', null, null);
});<|MERGE_RESOLUTION|>--- conflicted
+++ resolved
@@ -57,10 +57,6 @@
 }
 
 do_manual_approval = function() {
-<<<<<<< HEAD
-    console.log("no quota");
-    $("#rse_table").html('<div class="row"><div class="large-12 columns">You have no quota for this RSE. If you really want to create a rule for this RSE you can continue and create a manual request, which you will have to send to DDM support.<br> </div></div><div class="row"><div class="large-2 columns"><a class="button postfix" id="rse_continue_button">Continue</a></div></div>');
-=======
     $("#rse_continue").html("");
     console.log("no quota");
     var expr = $("#rse_input")[0].value;
@@ -75,8 +71,6 @@
         $("#rse_table").html('<div class="row"><div class="large-12 columns">You have no quota for this RSE.</div>');
         return;
     }
-
->>>>>>> 3c367c3b
     $("#rse_continue_button").addClass("enabled");
     $('#rse_continue_button').on('click', function() {
         var expr = $("#rse_input")[0].value;
