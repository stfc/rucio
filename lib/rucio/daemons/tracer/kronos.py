--- conflicted
+++ resolved
@@ -220,25 +220,14 @@
 
                     rses = report['remoteSite'].strip().split(',')
                     for rse in rses:
-<<<<<<< HEAD
-                        rse_id = get_rse_id(rse=rse, vo=report['vo'])
-                        replicas.append({'name': report['filename'],
-                                         'scope': report['scope'],
-                                         'rse': rse,
-                                         'rse_id': rse_id,
-                                         'accessed_at': datetime.utcfromtimestamp(report['traceTimeentryUnix']),
-                                         'traceTimeentryUnix': report['traceTimeentryUnix'],
-                                         'eventVersion': report['eventVersion']})
-=======
                         try:
-                            rse_id = get_rse_id(rse=rse)
+                            rse_id = get_rse_id(rse=rse, vo=report['vo'])
                         except RSENotFound:
                             logging.error(format_exc())
                             record_counter('daemons.tracer.kronos.rse_not_found')
                             continue
                         replicas.append({'name': report['filename'], 'scope': report['scope'], 'rse': rse, 'rse_id': rse_id, 'accessed_at': datetime.utcfromtimestamp(report['traceTimeentryUnix']),
                                          'traceTimeentryUnix': report['traceTimeentryUnix'], 'eventVersion': report['eventVersion']})
->>>>>>> fd11174b
                 else:
                     # if touch event and if datasetScope is in the report then it means
                     # that there is no file scope/name and therefore only the dataset is
@@ -247,15 +236,11 @@
                     rse = None
                     if 'remoteSite' in report:
                         rse = report['remoteSite']
-<<<<<<< HEAD
-                        rse_id = get_rse_id(rse=rse, vo=report['vo'])
-=======
                         try:
-                            rse_id = get_rse_id(rse=rse)
+                            rse_id = get_rse_id(rse=rse, vo=report['vo'])
                         except RSENotFound:
                             logging.error(format_exc())
                             record_counter('daemons.tracer.kronos.rse_not_found')
->>>>>>> fd11174b
                     if 'datasetScope' in report:
                         self.__dataset_queue.put({'scope': InternalScope(report['datasetScope'], vo=report['vo']),
                                                   'name': report['dataset'],
@@ -283,22 +268,13 @@
                 if did['scope'].external == 'panda' and '_dis' in did['name']:
                     continue
                 for rse in rses:
-<<<<<<< HEAD
-                    rse_id = get_rse_id(rse=rse, vo=report['vo'])
-                    self.__dataset_queue.put({'scope': did['scope'],
-                                              'name': did['name'],
-                                              'did_type': did['type'],
-                                              'rse_id': rse_id,
-                                              'accessed_at': datetime.utcfromtimestamp(report['traceTimeentryUnix'])})
-=======
                     try:
-                        rse_id = get_rse_id(rse=rse)
+                        rse_id = get_rse_id(rse=rse, vo=report['vo'])
                     except RSENotFound:
                         logging.error(format_exc())
                         record_counter('daemons.tracer.kronos.rse_not_found')
                         continue
                     self.__dataset_queue.put({'scope': did['scope'], 'name': did['name'], 'did_type': did['type'], 'rse_id': rse_id, 'accessed_at': datetime.utcfromtimestamp(report['traceTimeentryUnix'])})
->>>>>>> fd11174b
 
         logging.debug(replicas)
 
