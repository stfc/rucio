<<<<<<< HEAD
'''
  Copyright European Organization for Nuclear Research (CERN)

  Licensed under the Apache License, Version 2.0 (the "License");
  You may not use this file except in compliance with the License.
  You may obtain a copy of the License at
  http://www.apache.org/licenses/LICENSE-2.0

  Authors:
  - WeiJen Chang, <wchang@cern.ch>, 2013
  - Cheng-Hsi Chao, <cheng-hsi.chao@cern.ch>, 2014
  - Mario Lassnig, <mario.lassnig@cern.ch>, 2016-2017
  - Nicolo Magini, <nicolo.magini@cern.ch>, 2018
  - Eli Chadwick, <eli.chadwick@stfc.ac.uk>, 2020

  PY3K COMPATIBLE
'''
=======
# Copyright 2013-2020 CERN for the benefit of the ATLAS collaboration.
#
# Licensed under the Apache License, Version 2.0 (the "License");
# you may not use this file except in compliance with the License.
# You may obtain a copy of the License at
#
#    http://www.apache.org/licenses/LICENSE-2.0
#
# Unless required by applicable law or agreed to in writing, software
# distributed under the License is distributed on an "AS IS" BASIS,
# WITHOUT WARRANTIES OR CONDITIONS OF ANY KIND, either express or implied.
# See the License for the specific language governing permissions and
# limitations under the License.
#
# Authors:
# - WeiJen Chang <e4523744@gmail.com>, 2013
# - Ralph Vigne <ralph.vigne@cern.ch>, 2013
# - Cheng-Hsi Chao <cheng-hsi.chao@cern.ch>, 2014
# - Mario Lassnig <mario.lassnig@cern.ch>, 2016-2020
# - Nicolo Magini <Nicolo.Magini@cern.ch>, 2018
# - Hannes Hansen <hannes.jakob.hansen@cern.ch>, 2018
# - Andrew Lister <andrew.lister@stfc.ac.uk>, 2019
# - Tomas Javurek <tomasjavurek09@gmail.com>, 2020
# - Martin Barisits <martin.barisits@cern.ch>, 2020
#
# PY3K COMPATIBLE
>>>>>>> 91cf3f2b

import os
import logging

from rucio.common import exception
from rucio.rse.protocols import protocol
from rucio.common.utils import execute, PREFERRED_CHECKSUM


class Default(protocol.RSEProtocol):
    """ Implementing access to RSEs using the XRootD protocol using GSI authentication."""

    def __init__(self, protocol_attr, rse_settings, logger=None):
        """ Initializes the object with information about the referred RSE.

            :param props Properties derived from the RSE Repository
        """
        super(Default, self).__init__(protocol_attr, rse_settings, logger=logger)

        if not logger:
            logger = logging.getLogger('%s.null' % __name__)
            logger.disabled = True

        self.scheme = self.attributes['scheme']
        self.hostname = self.attributes['hostname']
        self.port = str(self.attributes['port'])
        self.logger = logger

    def path2pfn(self, path):
        """
            Returns a fully qualified PFN for the file referred by path.

            :param path: The path to the file.

            :returns: Fully qualified PFN.

        """
        self.logger.debug('xrootd.path2pfn: path: {}'.format(path))
        if not path.startswith('xroot') and not path.startswith('root'):
            if path.startswith('/'):
                return '%s://%s:%s/%s' % (self.scheme, self.hostname, self.port, path)
            else:
                return '%s://%s:%s//%s' % (self.scheme, self.hostname, self.port, path)
        else:
            return path

    def exists(self, pfn):
        """ Checks if the requested file is known by the referred RSE.

            :param pfn Physical file name

            :returns: True if the file exists, False if it doesn't

            :raise  ServiceUnavailable
        """
        self.logger.debug('xrootd.exists: pfn: {}'.format(pfn))
        try:
            path = self.pfn2path(pfn)
            cmd = 'XrdSecPROTOCOL=gsi xrdfs %s:%s stat %s' % (self.hostname, self.port, path)
            self.logger.info('xrootd.exists: cmd: {}'.format(cmd))
            status, out, err = execute(cmd)
            if status != 0:
                return False
        except Exception as e:
            raise exception.ServiceUnavailable(e)

        return True

    def stat(self, path):
        """
        Returns the stats of a file.

        :param path: path to file

        :raises ServiceUnavailable: if some generic error occured in the library.

        :returns: a dict with two keys, filesize and an element of GLOBALLY_SUPPORTED_CHECKSUMS.
        """
        self.logger.debug('xrootd.stat: path: {}'.format(path))
        ret = {}
        chsum = None
        if path.startswith('root:'):
            path = self.pfn2path(path)

        try:
            # xrdfs stat for getting filesize
            cmd = 'XrdSecPROTOCOL=gsi xrdfs %s:%s stat %s' % (self.hostname, self.port, path)
            self.logger.info('xrootd.stat: filesize cmd: {}'.format(cmd))
            status_stat, out, err = execute(cmd)
            if status_stat == 0:
                ret['filesize'] = out.split('\n')[2].split()[-1]

            # xrdfs query checksum for getting checksum
            cmd = 'XrdSecPROTOCOL=gsi xrdfs %s:%s query checksum %s' % (self.hostname, self.port, path)
            self.logger.info('xrootd.stat: checksum cmd: {}'.format(cmd))
            status_query, out, err = execute(cmd)
            if status_query == 0:
                chsum, value = out.strip('\n').split()
                ret[chsum] = value

        except Exception as e:
            raise exception.ServiceUnavailable(e)

        if 'filesize' not in ret:
            raise exception.ServiceUnavailable('Filesize could not be retrieved.')
        if PREFERRED_CHECKSUM != chsum or not chsum:
            msg = '{} does not match with {}'.format(chsum, PREFERRED_CHECKSUM)
            raise exception.RSEChecksumUnavailable(msg)

        return ret

    def pfn2path(self, pfn):
        """
        Returns the path of a file given the pfn, i.e. scheme and hostname are subtracted from the pfn.

        :param path: pfn of a file

        :returns: path.
        """
        self.logger.debug('xrootd.pfn2path: pfn: {}'.format(pfn))
        if pfn.startswith('//'):
            return pfn
        elif pfn.startswith('/'):
            return '/' + pfn
        else:
            prefix = self.attributes['prefix']
            path = pfn.partition(self.attributes['prefix'])[2]
            path = prefix + path
            return path

    def lfns2pfns(self, lfns):
        """
        Returns a fully qualified PFN for the file referred by path.

        :param path: The path to the file.

        :returns: Fully qualified PFN.
        """
        self.logger.debug('xrootd.lfns2pfns: lfns: {}'.format(lfns))
        pfns = {}
        prefix = self.attributes['prefix']

        if not prefix.startswith('/'):
            prefix = ''.join(['/', prefix])
        if not prefix.endswith('/'):
            prefix = ''.join([prefix, '/'])

        lfns = [lfns] if type(lfns) == dict else lfns
        for lfn in lfns:
            scope, name = lfn['scope'], lfn['name']
            if 'path' in lfn and lfn['path'] is not None:
                pfns['%s:%s' % (scope, name)] = ''.join([self.attributes['scheme'], '://', self.attributes['hostname'], ':', str(self.attributes['port']), prefix, lfn['path']])
            else:
                pfns['%s:%s' % (scope, name)] = ''.join([self.attributes['scheme'], '://', self.attributes['hostname'], ':', str(self.attributes['port']), prefix, self._get_path(scope=scope, name=name)])
        return pfns

    def connect(self):
        """ Establishes the actual connection to the referred RSE.

            :param credentials Provides information to establish a connection
                to the referred storage system. For S3 connections these are
                access_key, secretkey, host_base, host_bucket, progress_meter
                and skip_existing.

            :raises RSEAccessDenied
        """
        self.logger.debug('xrootd.connect: port: {}, hostname {}'.format(self.port, self.hostname))
        try:
            # The query stats call is not implemented on some xroot doors.
            # Workaround: fail, if server does not reply within 10 seconds for static config query
            cmd = 'XrdSecPROTOCOL=gsi XRD_REQUESTTIMEOUT=10 xrdfs %s:%s query config %s:%s' % (self.hostname, self.port, self.hostname, self.port)
            self.logger.info('xrootd.connect: cmd: {}'.format(cmd))
            status, out, err = execute(cmd)
            if status != 0:
                raise exception.RSEAccessDenied(err)
        except Exception as e:
            raise exception.RSEAccessDenied(e)

    def close(self):
        """ Closes the connection to RSE."""
        pass

    def get(self, pfn, dest, transfer_timeout=None):
        """ Provides access to files stored inside connected the RSE.

            :param pfn Physical file name of requested file
            :param dest Name and path of the files when stored at the client
            :param transfer_timeout: Transfer timeout (in seconds) - dummy

            :raises DestinationNotAccessible, ServiceUnavailable, SourceNotFound
        """
        self.logger.debug('xrootd.get: pfn: {}'.format(pfn))
        try:
            cmd = 'XrdSecPROTOCOL=gsi xrdcp -f %s %s' % (pfn, dest)
            self.logger.info('xrootd.get: cmd: {}'.format(cmd))
            status, out, err = execute(cmd)
            if status == 54:
                raise exception.SourceNotFound()
            elif status != 0:
                raise exception.RucioException(err)
        except Exception as e:
            raise exception.ServiceUnavailable(e)

    def put(self, filename, target, source_dir, transfer_timeout=None):
        """
            Allows to store files inside the referred RSE.

            :param source: path to the source file on the client file system
            :param target: path to the destination file on the storage
            :param source_dir: Path where the to be transferred files are stored in the local file system
            :param transfer_timeout: Transfer timeout (in seconds) - dummy

            :raises DestinationNotAccessible: if the destination storage was not accessible.
            :raises ServiceUnavailable: if some generic error occured in the library.
            :raises SourceNotFound: if the source file was not found on the referred storage.
        """
        self.logger.debug('xrootd.put: filename: {} target: {}'.format(filename, target))
        source_dir = source_dir or '.'
        source_url = '%s/%s' % (source_dir, filename)
        self.logger.debug('xrootd put: source url: {}'.format(source_url))
        path = self.path2pfn(target)
        if not os.path.exists(source_url):
            raise exception.SourceNotFound()
        try:
            cmd = 'XrdSecPROTOCOL=gsi xrdcp -f %s %s' % (source_url, path)
            self.logger.info('xrootd.put: cmd: {}'.format(cmd))
            status, out, err = execute(cmd)
            if status != 0:
                raise exception.RucioException(err)
        except Exception as e:
            raise exception.ServiceUnavailable(e)

    def delete(self, pfn):
        """
            Deletes a file from the connected RSE.

            :param pfn Physical file name

            :raises ServiceUnavailable: if some generic error occured in the library.
            :raises SourceNotFound: if the source file was not found on the referred storage.
        """
        self.logger.debug('xrootd.delete: pfn: {}'.format(pfn))
        if not self.exists(pfn):
            raise exception.SourceNotFound()
        try:
            path = self.pfn2path(pfn)
            cmd = 'XrdSecPROTOCOL=gsi xrdfs %s:%s rm %s' % (self.hostname, self.port, path)
            self.logger.info('xrootd.delete: cmd: {}'.format(cmd))
            status, out, err = execute(cmd)
            if status != 0:
                raise exception.RucioException(err)
        except Exception as e:
            raise exception.ServiceUnavailable(e)

    def rename(self, pfn, new_pfn):
        """ Allows to rename a file stored inside the connected RSE.

            :param pfn      Current physical file name
            :param new_pfn  New physical file name
            :raises DestinationNotAccessible: if the destination storage was not accessible.
            :raises ServiceUnavailable: if some generic error occured in the library.
            :raises SourceNotFound: if the source file was not found on the referred storage.
        """
        self.logger.debug('xrootd.rename: pfn: {}'.format(pfn))
        if not self.exists(pfn):
            raise exception.SourceNotFound()
        try:
            path = self.pfn2path(pfn)
            new_path = self.pfn2path(new_pfn)
            new_dir = new_path[:new_path.rindex('/') + 1]
            cmd = 'XrdSecPROTOCOL=gsi xrdfs %s:%s mkdir -p %s' % (self.hostname, self.port, new_dir)
            self.logger.info('xrootd.stat: mkdir cmd: {}'.format(cmd))
            status, out, err = execute(cmd)
            cmd = 'XrdSecPROTOCOL=gsi xrdfs %s:%s mv %s %s' % (self.hostname, self.port, path, new_path)
            self.logger.info('xrootd.stat: rename cmd: {}'.format(cmd))
            status, out, err = execute(cmd)
            if status != 0:
                raise exception.RucioException(err)
        except Exception as e:
            raise exception.ServiceUnavailable(e)<|MERGE_RESOLUTION|>--- conflicted
+++ resolved
@@ -1,22 +1,3 @@
-<<<<<<< HEAD
-'''
-  Copyright European Organization for Nuclear Research (CERN)
-
-  Licensed under the Apache License, Version 2.0 (the "License");
-  You may not use this file except in compliance with the License.
-  You may obtain a copy of the License at
-  http://www.apache.org/licenses/LICENSE-2.0
-
-  Authors:
-  - WeiJen Chang, <wchang@cern.ch>, 2013
-  - Cheng-Hsi Chao, <cheng-hsi.chao@cern.ch>, 2014
-  - Mario Lassnig, <mario.lassnig@cern.ch>, 2016-2017
-  - Nicolo Magini, <nicolo.magini@cern.ch>, 2018
-  - Eli Chadwick, <eli.chadwick@stfc.ac.uk>, 2020
-
-  PY3K COMPATIBLE
-'''
-=======
 # Copyright 2013-2020 CERN for the benefit of the ATLAS collaboration.
 #
 # Licensed under the Apache License, Version 2.0 (the "License");
@@ -41,9 +22,9 @@
 # - Andrew Lister <andrew.lister@stfc.ac.uk>, 2019
 # - Tomas Javurek <tomasjavurek09@gmail.com>, 2020
 # - Martin Barisits <martin.barisits@cern.ch>, 2020
+#  - Eli Chadwick, <eli.chadwick@stfc.ac.uk>, 2020
 #
 # PY3K COMPATIBLE
->>>>>>> 91cf3f2b
 
 import os
 import logging
