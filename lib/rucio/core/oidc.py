# Copyright 2012-2018 CERN for the benefit of the ATLAS collaboration.
#
# Licensed under the Apache License, Version 2.0 (the "License");
# you may not use this file except in compliance with the License.
# You may obtain a copy of the License at
#
#    http://www.apache.org/licenses/LICENSE-2.0
#
# Unless required by applicable law or agreed to in writing, software
# distributed under the License is distributed on an "AS IS" BASIS,
# WITHOUT WARRANTIES OR CONDITIONS OF ANY KIND, either express or implied.
# See the License for the specific language governing permissions and
# limitations under the License.
#
# Authors:
<<<<<<< HEAD
# - Jaroslav Guenther <jaroslav.guenther@cern.ch>, 2019-2020
# - Patrick Austin <patrick.austin@stfc.ac.uk>, 2020
=======
# - Jaroslav Guenther <jaroslav.guenther@cern.ch>, 2019, 2020
>>>>>>> dd8cb760
#
# PY3K COMPATIBLE

import json
from math import floor
import random
import subprocess
import time
import traceback

from datetime import datetime, timedelta
from jwkest.jws import JWS
from jwkest.jwt import JWT
from oic import rndstr
from oic.oic import Client, Grant, Token, REQUEST2ENDPOINT
from oic.oauth2.message import CCAccessTokenRequest
from oic.oic.message import (AccessTokenResponse, AuthorizationResponse,
                             Message, RegistrationResponse)
from oic.utils.authn.client import CLIENT_AUTHN_METHOD
from oic.utils import time_util
from rucio.common.config import config_get
from rucio.common.exception import (CannotAuthenticate, CannotAuthorize,
                                    RucioException)
from rucio.common.utils import (all_oidc_req_claims_present, build_url, oidc_identity_string,
                                query_bunches, sqlalchemy_obj_to_dict, val_to_space_sep_str)
from rucio.core.account import account_exists
from rucio.core.identity import exist_identity_account, get_default_account
from rucio.core.monitor import record_counter, record_timer
from rucio.db.sqla import filter_thread_work
from rucio.db.sqla import models
from rucio.db.sqla.constants import IdentityType
from rucio.db.sqla.session import read_session, transactional_session
from sqlalchemy import and_
from sqlalchemy.sql.expression import true


try:
    # Python 2
    from urlparse import urlparse, parse_qs
except ImportError:
    # Python 3
    from urllib.parse import urlparse, parse_qs

# worokaround for a bug in pyoidc (as of Dec 2019)
REQUEST2ENDPOINT['CCAccessTokenRequest'] = 'token_endpoint'

# private/protected file containing Rucio Client secrets known to the Identity Provider as well
IDPSECRETS = config_get('oidc', 'idpsecrets', False)
ADMIN_ISSUER_ID = config_get('oidc', 'admin_issuer', False)
EXPECTED_OIDC_AUDIENCE = config_get('oidc', 'expected_audience', False, 'rucio')
EXPECTED_OIDC_SCOPE = config_get('oidc', 'expected_scope', False, 'openid profile')

# TO-DO permission layer: if scope == 'wlcg.groups'
# --> check 'profile' info (requested profile scope)


def __get_rucio_oidc_clients(keytimeout=43200):
    """
    Creates a Rucio OIDC Client instances per Identity Provider (IdP)
    according to etc/idpsecrets.json configuration file.
    Clients have to be pre-registered with the respective IdP with the appropriate settings:
    allowed to request refresh tokens which have lifetime set in their unverified header,
    allowed to request token exchange, immediate refresh tokens expiration after first use)

    :returns: Dictionary of {'https://issuer_1/': <Rucio OIDC Client_1 instance>,
                             'https://issuer_2/': <Rucio OIDC Client_2 instance>,}.
              In case of trouble, Exception is raised.
    """
    clients = {}
    admin_clients = {}
    try:
        with open(IDPSECRETS) as client_secret_file:
            client_secrets = json.load(client_secret_file)
    except:
        return (clients, admin_clients)
    for iss in client_secrets:
        try:
            client_secret = client_secrets[iss]
            issuer = client_secret["issuer"]
            client = Client(client_authn_method=CLIENT_AUTHN_METHOD)
            # general parameter discovery about the Identity Provider via issuers URL
            client.provider_config(issuer)
            # storing client specific parameters into the client itself
            client_reg = RegistrationResponse(**client_secret)
            client.store_registration_info(client_reg)
            # setting public_key cache timeout to 'keytimeout' seconds
            keybundles = client.keyjar.issuer_keys[client.issuer]
            for keybundle in keybundles:
                keybundle.cache_time = keytimeout
            clients[issuer] = client
            # doing the same to store a Rucio Admin client
            # which has client credential flow allowed
            client_secret = client_secrets[iss]["SCIM"]
            client = Client(client_authn_method=CLIENT_AUTHN_METHOD)
            client.provider_config(issuer)
            client_reg = RegistrationResponse(**client_secret)
            client.store_registration_info(client_reg)
            admin_clients[issuer] = client
        except Exception as error:
            raise RucioException(error.args)
    return (clients, admin_clients)


# Initialising Rucio OIDC Clients
ALL_OIDC_CLIENTS = __get_rucio_oidc_clients()
OIDC_CLIENTS = ALL_OIDC_CLIENTS[0]
OIDC_ADMIN_CLIENTS = ALL_OIDC_CLIENTS[1]


def __get_init_oidc_client(token_object=None, token_type=None, **kwargs):
    """
    Get an OIDC client object, (re-)initialised with parameters corresponding
    to authorization flows used to get a token. For special cases - token refresh,
    token exchange - these parameters are being mocked as pyoidc library
    has to develop these areas. Initialisation can be made either by kwargs
    (for a authorization code flow e.g.) or via kwargs (for token exchange or token refresh).

    :param session_state: state value of the first authorization request
    :param token_object: DB token token to be included in a Grant for
                         the token exchange or token refresh mechanisms
    :param token_type: e.g. "subject_token" for token exchange or "refresh_token"
    :param kwargs: optional strings which contain expected oauth session parameters:
                   issuer_id/issuer, redirect_uri, redirect_to, state, nonce, code,
                   scope, audience,

    :returns: if first_init == True: dict {'client': oidc client object, 'request': auth_url}
              for all other cases return oidc client object. If anything goes wrong, exception is thrown.
    """
    try:
        auth_args = {"grant_types": ["authorization_code"],
                     "response_type": "code",
                     "state": kwargs.get('state', rndstr()),
                     "nonce": kwargs.get('nonce', rndstr())}
        auth_args["scope"] = token_object.oidc_scope if token_object else kwargs.get('scope', " ")
        auth_args["audience"] = token_object.audience if token_object else kwargs.get('audience', " ")

        if token_object:
            issuer = token_object.identity.split(", ")[1].split("=")[1]
            oidc_client = OIDC_CLIENTS[issuer]
            auth_args["client_id"] = oidc_client.client_id
            token = ''
            if not token_type:
                token_type = kwargs.get('token_type', None)
            if token_type == 'subject_token':
                token = token_object.token
            if token_type == 'refresh_token':
                token = token_object.refresh_token
            if token_type and token:
                oidc_client.grant[auth_args['state']] = Grant()
                oidc_client.grant[auth_args['state']].grant_expiration_time = time_util.utc_time_sans_frac() + 300
                resp = AccessTokenResponse()
                resp[token_type] = token
                oidc_client.grant[auth_args['state']].tokens.append(Token(resp))
        else:
            secrets, client_secret = {}, {}
            try:
                with open(IDPSECRETS) as client_secret_file:
                    secrets = json.load(client_secret_file)
            except:
                raise CannotAuthenticate("Rucio server is missing information from the idpsecrets.json file.")
            if 'issuer_id' in kwargs:
                client_secret = secrets[kwargs.get('issuer_id', ADMIN_ISSUER_ID)]
            elif 'issuer' in kwargs:
                client_secret = next((secrets[i] for i in secrets if 'issuer' in secrets[i] and  # NOQA: W504
                                      secrets[i]['issuer'] == kwargs.get('issuer')), None)
            redirect_url = kwargs.get('redirect_uri', None)
            if not redirect_url:
                redirect_to = kwargs.get("redirect_to", "auth/oidc_token")
                redirect_urls = [u for u in client_secret["redirect_uris"] if redirect_to in u]
                redirect_url = random.choice(redirect_urls)
            if not redirect_url:
                raise CannotAuthenticate("Could not pick any redirect URL(s) from the ones defined "
                                         + "in Rucio OIDC Client configuration file.")  # NOQA: W503
            auth_args["redirect_uri"] = redirect_url
            oidc_client = OIDC_CLIENTS[client_secret["issuer"]]
            auth_args["client_id"] = oidc_client.client_id

        if kwargs.get('first_init', False):
            auth_url = build_url(oidc_client.authorization_endpoint, params=auth_args)
            return {'redirect': redirect_url, 'auth_url': auth_url}

        oidc_client.construct_AuthorizationRequest(request_args=auth_args)
        # parsing the authorization query string by the Rucio OIDC Client (creates a Grant)
        oidc_client.parse_response(AuthorizationResponse,
                                   info='code=' + kwargs.get('code', rndstr()) + '&state=' + auth_args['state'],
                                   sformat="urlencoded")
        return {'client': oidc_client, 'state': auth_args['state']}
    except Exception:
        raise CannotAuthenticate(traceback.format_exc())


@transactional_session
def get_auth_oidc(account, session=None, **kwargs):
    """
    Assembles the authorization request of the Rucio Client tailored to the Rucio user
    & Identity Provider. Saves authentication session parameters in the oauth_requests
    DB table (for later use-cases). This information is saved for the token lifetime
    of a token to allow token exchange and refresh.
    Returns authorization URL as a string or a redirection url to
    be used in user's browser for authentication.

    :param account: Rucio Account identifier as a string.
    :param auth_scope: space separated list of scope names. Scope parameter
                       defines which user's info the user allows to provide
                       to the Rucio Client.
    :param audience: audience for which tokens are requested (EXPECTED_OIDC_AUDIENCE is the default)
    :param auto: If True, the function will return authorization URL to the Rucio Client
                 which will log-in with user's IdP credentials automatically.
                 Also it will instruct the IdP to return an AuthZ code to another Rucio REST
                 endpoint /oidc_token. If False, the function will return a URL
                 to be used by the user in the browser in order to authenticate via IdP
                 (which will then return with AuthZ code to /oidc_code REST endpoint).
    :param polling: If True, '_polling' string will be appended to the access_msg
                    in the DB oauth_requests table to inform the authorization stage
                    that the Rucio Client is polling the server for a token
                    (and no fetchcode needs to be returned at the end).
    :param refresh_lifetime: specifies how long the OAuth daemon should
                             be refreshing this token. Default is 96 hours.
    :param ip: IP address of the client as a string.
    :param session: The database session in use.

    :returns: User & Rucio OIDC Client specific Authorization or Redirection URL as a string
              OR a redirection url to be used in user's browser for authentication.
    """
    # TO-DO - implement a check if that account already has a valid
    # token withthe required scope and audience and return such token !
    auth_scope = kwargs.get('auth_scope', EXPECTED_OIDC_SCOPE)
    if not auth_scope:
        auth_scope = EXPECTED_OIDC_SCOPE
    audience = kwargs.get('audience', EXPECTED_OIDC_AUDIENCE)
    if not audience:
        audience = EXPECTED_OIDC_AUDIENCE
    # checking that minimal audience and scope requirements (required by Rucio) are satisfied !
    if not all_oidc_req_claims_present(auth_scope, audience, EXPECTED_OIDC_SCOPE, EXPECTED_OIDC_AUDIENCE):
        raise CannotAuthenticate("Requirements of scope and audience do not satisfy minimal requirements of the Rucio server.")
    issuer_id = kwargs.get('issuer', ADMIN_ISSUER_ID)
    if not issuer_id:
        issuer_id = ADMIN_ISSUER_ID
    auto = kwargs.get('auto', False)
    polling = kwargs.get('polling', False)
    refresh_lifetime = kwargs.get('refresh_lifetime', 96)
    ip = kwargs.get('ip', None)
    webhome = kwargs.get('webhome', None)
    # For webui a mock account will be used here and default account
    # will be assigned to the identity during get_token_oidc
    if account.external == 'webui':
        pass
    else:
        # Make sure the account exists
        if not account_exists(account, session=session):
            return None

    try:
        start = time.time()
        # redirect_url needs to be specified & one of those defined
        # in the Rucio OIDC Client configuration
        redirect_to = "auth/oidc_code"
        if auto:
            redirect_to = "auth/oidc_token"
        # random strings in order to keep track of responses to outstanding requests (state)
        # and to associate a client session with an ID Token and to mitigate replay attacks (nonce).
        state, nonce = rndstr(50), rndstr(50)
        # in the following statement we retrieve the authorization endpoint
        # from the client of the issuer and build url
        oidc_dict = __get_init_oidc_client(issuer_id=issuer_id, redirect_to=redirect_to,
                                           state=state, nonce=nonce,
                                           scope=auth_scope, audience=audience, first_init=True)
        auth_url = oidc_dict['auth_url']
        redirect_url = oidc_dict['redirect']
        # redirect code is put in access_msg and returned to the user (if auto=False)
        access_msg = None
        if not auto:
            access_msg = rndstr(23)
            if polling:
                access_msg += '_polling'
        if auto and webhome:
            access_msg = str(webhome)
        # Making sure refresh_lifetime is an integer or None.
        if refresh_lifetime:
            refresh_lifetime = int(refresh_lifetime)
        # Specifying temporarily 5 min lifetime for the authentication session.
        expired_at = datetime.utcnow() + timedelta(seconds=300)
        # saving session parameters into the Rucio DB
        oauth_session_params = models.OAuthRequest(account=account,
                                                   state=state,
                                                   nonce=nonce,
                                                   access_msg=access_msg,
                                                   redirect_msg=auth_url,
                                                   expired_at=expired_at,
                                                   refresh_lifetime=refresh_lifetime,
                                                   ip=ip)
        oauth_session_params.save(session=session)
        session.expunge(oauth_session_params)
        # If user selected authentication via web browser, a redirection
        # URL is returned instead of the direct URL pointing to the IdP.
        if not auto:
            auth_server = urlparse(redirect_url)
            auth_url = build_url('https://' + auth_server.netloc,
                                 path='auth/oidc_redirect', params=access_msg)

        record_counter(counters='IdP_authentication.request')
        record_timer(stat='IdP_authentication.request', time=time.time() - start)
        return auth_url

    except Exception:
        raise CannotAuthenticate(traceback.format_exc())


@transactional_session
def get_token_oidc(auth_query_string, ip=None, session=None):
    """
    After Rucio User got redirected to Rucio /auth/oidc_token (or /auth/oidc_code)
    REST endpoints with authz code and session state encoded within the URL.
    These parameters are used to eventually gets user's info and tokens from IdP.

    :param auth_query_string: IdP redirection URL query string (AuthZ code & user session state).
    :param ip: IP address of the client as a string.
    :param session: The database session in use.

    :returns: One of the following tuples: ("fetchcode", <code>); ("token", <token>);
              ("polling", True); The result depends on the authentication strategy being used
              (no auto, auto, polling).
    """
    try:
        start = time.time()
        parsed_authquery = parse_qs(auth_query_string)
        state = parsed_authquery["state"][0]
        code = parsed_authquery["code"][0]
        # getting oauth request params from the oauth_requests DB Table
        oauth_req_params = session.query(models.OAuthRequest).filter_by(state=state).first()
        if oauth_req_params is None:
            raise CannotAuthenticate("User related Rucio OIDC session could not keep "
                                     + "track of responses from outstanding requests.")  # NOQA: W503
        req_url = urlparse(oauth_req_params.redirect_msg)
        issuer = 'https://' + req_url.netloc + '/'
        req_params = parse_qs(req_url.query)
        for key in req_params:
            req_params[key] = val_to_space_sep_str(req_params[key])

        oidc_client = __get_init_oidc_client(issuer=issuer, code=code, **req_params)['client']
        record_counter(counters='IdP_authentication.code_granted')
        # exchange access code for a access token
        oidc_tokens = oidc_client.do_access_token_request(state=state,
                                                          request_args={"code": code},
                                                          authn_method="client_secret_basic")
        if 'error' in oidc_tokens:
            raise CannotAuthorize(oidc_tokens['error'])
        # mitigate replay attacks
        nonce = oauth_req_params.nonce
        if oidc_tokens['id_token']['nonce'] != nonce:
            raise CannotAuthenticate("ID token could not be associated with the Rucio OIDC Client"
                                     + " session. This points to possible replay attack !")  # NOQA: W503

        # starting to fill dictionary with parameters for token DB row
        jwt_row_dict, extra_dict = {}, {}
        jwt_row_dict['identity'] = oidc_identity_string(oidc_tokens['id_token']['sub'],
                                                        oidc_tokens['id_token']['iss'])
        jwt_row_dict['account'] = oauth_req_params.account

        if jwt_row_dict['account'].external == 'webui':
            try:
                jwt_row_dict['account'] = get_default_account(jwt_row_dict['identity'], IdentityType.OIDC, True, session=session)
            except Exception:
                return {'webhome': None, 'token': None}

        # check if given account has the identity registered
        if not exist_identity_account(jwt_row_dict['identity'], IdentityType.OIDC, jwt_row_dict['account'], session=session):
            raise CannotAuthenticate("OIDC identity '%s' of the '%s' account is unknown to Rucio."
                                     % (jwt_row_dict['identity'], str(jwt_row_dict['account'])))
        record_counter(counters='IdP_authentication.success')
        # get access token expiry timestamp
        jwt_row_dict['lifetime'] = datetime.utcnow() + timedelta(seconds=oidc_tokens['expires_in'])
        # get audience and scope info from the token
        if 'scope' in oidc_tokens and 'audience' in oidc_tokens:
            jwt_row_dict['authz_scope'] = val_to_space_sep_str(oidc_tokens['scope'])
            jwt_row_dict['audience'] = val_to_space_sep_str(oidc_tokens['audience'])
        elif 'access_token' in oidc_tokens:
            try:
                values = __get_keyvalues_from_claims(oidc_tokens['access_token'], ['scope', 'aud'])
                jwt_row_dict['authz_scope'] = values['scope']
                jwt_row_dict['audience'] = values['aud']
            except Exception:
                # we assume the Identity Provider did not do the right job here
                jwt_row_dict['authz_scope'] = None
                jwt_row_dict['audience'] = None
        # groups = oidc_tokens['id_token']['groups']
        # nothing done with group info for the moment - TO-DO !
        # collect extra token DB row parameters
        extra_dict = {}
        extra_dict['ip'] = ip
        extra_dict['state'] = state
        # In case user requested to grant Rucio a refresh token,
        # this token will get saved in the DB and an automatic refresh
        # for a specified period of time will be initiated (done by the Rucio daemon).
        if 'refresh_token' in oidc_tokens:
            extra_dict['refresh_token'] = oidc_tokens['refresh_token']
            extra_dict['refresh'] = True
            try:
                extra_dict['refresh_lifetime'] = int(oauth_req_params.refresh_lifetime)
            except Exception:
                extra_dict['refresh_lifetime'] = 96
            try:
                values = __get_keyvalues_from_claims(oidc_tokens['refresh_token'], ['exp'])
                exp = values['exp']
                extra_dict['refresh_expired_at'] = datetime.utcfromtimestamp(float(exp))
            except Exception:
                # 4 day expiry period by default
                extra_dict['refresh_expired_at'] = datetime.utcnow() + timedelta(hours=96)

        new_token = __save_validated_token(oidc_tokens['access_token'], jwt_row_dict, extra_dict=extra_dict, session=session)
        record_counter(counters='IdP_authorization.access_token.saved')
        if 'refresh_token' in oidc_tokens:
            record_counter(counters='IdP_authorization.refresh_token.saved')
        # remove refresh token info (not for the user/Rucio Client)
        new_token.refresh_token = None
        new_token.refresh_expired_at = None
        new_token.refresh_lifetime = None
        # In case authentication via browser was requested,
        # we save the token in the oauth_requests table
        if oauth_req_params.access_msg:
            # If Rucio Client waits for a fetchcode, we save the token under this code in the DB.
            if 'http' not in oauth_req_params.access_msg:
                if '_polling' not in oauth_req_params.access_msg:
                    fetchcode = rndstr(50)
                    session.query(models.OAuthRequest).filter(models.OAuthRequest.state == state)\
                           .update({models.OAuthRequest.access_msg: fetchcode,
                                    models.OAuthRequest.redirect_msg: new_token.token})
                # If Rucio Client was requested to poll the Rucio Auth server
                # for a token automatically, we save the token under a access_msg.
                else:
                    session.query(models.OAuthRequest).filter(models.OAuthRequest.state == state)\
                           .update({models.OAuthRequest.access_msg: oauth_req_params.access_msg,
                                    models.OAuthRequest.redirect_msg: new_token.token})
                session.commit()
            if '_polling' in oauth_req_params.access_msg:
                return {'polling': True}
            elif 'http' in oauth_req_params.access_msg:
                return {'webhome': oauth_req_params.access_msg, 'token': new_token}
            else:
                return {'fetchcode': fetchcode}
        else:
            return {'token': new_token}
        record_timer(stat='IdP_authorization', time=time.time() - start)

    except Exception:
        # TO-DO catch different exceptions - InvalidGrant etc. ...
        record_counter(counters='IdP_authorization.access_token.exception')
        return None
        # raise CannotAuthenticate(traceback.format_exc())


@transactional_session
def __get_admin_token_oidc(account, req_scope, req_audience, issuer, session=None):
    """
    Get a token for Rucio application to act on behalf of itself.
    client_credential flow is used for this purpose.
    No refresh token is expected to be used.

    :param account: the Rucio Admin account name to be used (InternalAccount object expected)
    :param req_scope: the audience requested for the Rucio client's token
    :param req_audience: the scope requested for the Rucio client's token
    :param issuer: the Identity Provider nickname or the Rucio instance in use
    :param session: The database session in use.
    :returns: the new DB token object
    """
    try:
        oidc_client = OIDC_ADMIN_CLIENTS[issuer]
        args = {"client_id": oidc_client.client_id,
                "client_secret": oidc_client.client_secret,
                "grant_type": "client_credentials",
                "scope": req_scope,
                "audience": req_audience}
        # in the future should use oauth2 pyoidc client (base) instead
        oidc_tokens = oidc_client.do_any(request=CCAccessTokenRequest,
                                         request_args=args,
                                         response=AccessTokenResponse)
        if 'error' in oidc_tokens:
            raise CannotAuthorize(oidc_tokens['error'])
        record_counter(counters='IdP_authentication.rucio_admin_token_granted')
        # save the access token in the Rucio DB
        if 'access_token' in oidc_tokens:
            validate_dict = __get_rucio_jwt_dict(oidc_tokens['access_token'], account=account, session=session)
            if validate_dict:
                record_counter(counters='IdP_authentication.success')
                new_token = __save_validated_token(oidc_tokens['access_token'], validate_dict, extra_dict={}, session=session)
                record_counter(counters='IdP_authorization.access_token.saved')
                return new_token
            return None
            # raise RucioException("Rucio could not get a valid admin token from the Identity Provider.")
        return None
        # raise RucioException("Rucio could not get its admin access token from the Identity Provider.")

    except Exception:
        # TO-DO catch different exceptions - InvalidGrant etc. ...
        record_counter(counters='IdP_authorization.access_token.exception')
        return None
        # raise CannotAuthenticate(traceback.format_exc())


@read_session
def __get_admin_account_for_issuer(session=None):
    """ Gets admin account for the IdP issuer
    :returns : dictionary { 'issuer_1': (account, identity), ... }
    """
    issuer_account_dict = {}
    for issuer in OIDC_ADMIN_CLIENTS:
        admin_identity = oidc_identity_string(OIDC_ADMIN_CLIENTS[issuer].client_id, issuer)
        admin_account = session.query(models.IdentityAccountAssociation)\
                               .filter_by(identity_type=IdentityType.OIDC, identity=admin_identity).first()
        issuer_account_dict[issuer] = (admin_account.account, admin_identity)
    return issuer_account_dict


@transactional_session
def get_token_for_account_operation(account, req_audience=None, req_scope=None, admin=False, session=None):
    """
    Looks-up a JWT token with the required scope and audience claims with the account OIDC issuer.
    If tokens are found, and none contains the requested audience and scope a new token is requested
    (via token exchange or client credential grants in case admin = True)
    :param account: Rucio account name in order to lookup the issuer and corresponding valid tokens
    :param req_audience: audience required to be present in the token (e.g. 'fts:atlas')
    :param req_scope: scope requested to be present in the token (e.g. fts:submit-transfer)
    :param admin: If True tokens will be requested for the Rucio admin root account,
                  preferably with the same issuer as the requesting account OIDC identity
    :param session: DB session in use

    :return: token dictionary (from sqlalchemy Token object) or None, throws an exception in case of problems
    """
    try:
        if not req_scope:
            req_scope = EXPECTED_OIDC_SCOPE
        if not req_audience:
            req_audience = EXPECTED_OIDC_AUDIENCE

        # get all identities for the corresponding account
        identities_list = session.query(models.IdentityAccountAssociation.identity)\
                                 .filter(models.IdentityAccountAssociation.identity_type == IdentityType.OIDC,
                                         models.IdentityAccountAssociation.account == account).all()
        identities = []
        for identity in identities_list:
            identities.append(identity[0])
        # get all active/valid OIDC tokens
        account_tokens = session.query(models.Token).filter(models.Token.identity.in_(identities),
                                                            models.Token.account == account,
                                                            models.Token.expired_at > datetime.utcnow()).with_for_update(skip_locked=True).all()

        # for Rucio Admin account we ask IdP for a token via client_credential grant
        # for each user account OIDC identity there is an OIDC issuer that must be, by construction,
        # supported by Rucio server (have OIDC admin client registered as well)
        # that is why we take the issuer of the account identity that has an active/valid token
        # and look for admin account identity which has this issuer assigned
        # requestor should always have at least one active subject token unless it is root
        # this is why we first discover if the requestor is root or not
        get_token_for_adminacc = False
        admin_identity = None
        admin_issuer = None
        admin_iss_acc_idt_dict = __get_admin_account_for_issuer(session=session)

        # check if preferred issuer exists - if multiple present last one is taken
        preferred_issuer = None
        for token in account_tokens:
            preferred_issuer = token.identity.split(", ")[1].split("=")[1]
        # loop through all OIDC identities registerd for the account of the requestor
        for identity in identities:
            issuer = identity.split(", ")[1].split("=")[1]
            # compare the account of the requestor with the account of the admin
            if (account == admin_iss_acc_idt_dict[issuer][0]):
                # take first matching case which means root is requesting OIDC authentication
                admin_identity = admin_iss_acc_idt_dict[issuer][1]
                if preferred_issuer and preferred_issuer != issuer:
                    continue
                else:
                    admin_issuer = issuer
                    get_token_for_adminacc = True
                    break

        # Rucio admin account requesting OIDC token
        if get_token_for_adminacc:
            # openid scope is not supported for client_credentials auth flow - removing it if being asked for
            if 'openid' in req_scope:
                req_scope = req_scope.replace("openid", "").strip()
            # checking if there is not already a token to use
            admin_account_tokens = session.query(models.Token).filter(models.Token.account == account,
                                                                      models.Token.expired_at > datetime.utcnow()).all()
            for admin_token in admin_account_tokens:
                if hasattr(admin_token, 'audience') and hasattr(admin_token, 'oidc_scope') and\
                   all_oidc_req_claims_present(admin_token.oidc_scope, admin_token.audience, req_scope, req_audience):
                    return sqlalchemy_obj_to_dict(admin_token)
            # if not found request a new one
            new_admin_token = __get_admin_token_oidc(account, req_scope, req_audience, admin_issuer, session=session)
            return sqlalchemy_obj_to_dict(new_admin_token)

        # Rucio server requests Rucio user to be represented by Rucio admin OIDC identity
        if admin and not get_token_for_adminacc:
            # we require any other account than admin to have valid OIDC token in the Rucio DB
            if not account_tokens:
                return None
            # we also require that these tokens at least one has the Rucio scopes and audiences
            valid_subject_token_exists = False
            for account_token in account_tokens:
                if all_oidc_req_claims_present(account_token.oidc_scope, account_token.audience, EXPECTED_OIDC_SCOPE, EXPECTED_OIDC_AUDIENCE):
                    valid_subject_token_exists = True
            if not valid_subject_token_exists:
                return None
            # openid scope is not supported for client_credentials auth flow - removing it if being asked for
            if 'openid' in req_scope:
                req_scope = req_scope.replace("openid", "").strip()

            admin_account = None
            for account_token in account_tokens:
                # for each valid account token in the DB we need to check if a valid root token does not exist with the required
                # scope and audience
                admin_issuer = account_token.identity.split(", ")[1].split("=")[1]
                # assuming the requesting account is using Rucio supported IdPs, we check if any token of this admin identity
                # has already a token with the requested scopes and audiences
                admin_acc_idt_tuple = admin_iss_acc_idt_dict[admin_issuer]
                admin_account = admin_acc_idt_tuple[0]
                admin_identity = admin_acc_idt_tuple[1]
                admin_account_tokens = session.query(models.Token).filter(models.Token.identity == admin_identity,
                                                                          models.Token.account == admin_account,
                                                                          models.Token.expired_at > datetime.utcnow()).all()
                for admin_token in admin_account_tokens:
                    if hasattr(admin_token, 'audience') and hasattr(admin_token, 'oidc_scope') and\
                       all_oidc_req_claims_present(admin_token.oidc_scope, admin_token.audience, req_scope, req_audience):
                        return sqlalchemy_obj_to_dict(admin_token)
            # if no admin token existing was found for the issuer of the valid user token
            # we request a new one
            new_admin_token = __get_admin_token_oidc(admin_account, req_scope, req_audience, admin_issuer, session=session)
            return sqlalchemy_obj_to_dict(new_admin_token)
        # Rucio server requests exchange token for a Rucio user
        if not admin and not get_token_for_adminacc:
            # we require any other account than admin to have valid OIDC token in the Rucio DB
            if not account_tokens:
                return None
            # we also require that these tokens at least one has the Rucio scopes and audiences
            valid_subject_token_exists = False
            for account_token in account_tokens:
                if all_oidc_req_claims_present(account_token.oidc_scope, account_token.audience, EXPECTED_OIDC_SCOPE, EXPECTED_OIDC_AUDIENCE):
                    valid_subject_token_exists = True
            if not valid_subject_token_exists:
                return None
            subject_token = None
            for token in account_tokens:
                if hasattr(token, 'audience') and hasattr(token, 'oidc_scope'):
                    if all_oidc_req_claims_present(token.oidc_scope, token.audience, req_scope, req_audience):
                        return sqlalchemy_obj_to_dict(token)
                # from available tokens select preferentially the one which are being refreshed
                if hasattr(token, 'oidc_scope') and ('offline_access' in str(token['oidc_scope'])):
                    subject_token = token
            # if not proceed with token exchange
            if not subject_token:
                subject_token = random.choice(account_tokens)
            exchanged_token = __exchange_token_oidc(subject_token,
                                                    scope=req_scope,
                                                    audience=req_audience,
                                                    identity=subject_token.identity,
                                                    refresh_lifetime=subject_token.refresh_lifetime,
                                                    account=account, session=session)
            return sqlalchemy_obj_to_dict(exchanged_token)
        return None
    except Exception:
        # raise CannotAuthorize(traceback.format_exc(), type(account), account)
        return None


@transactional_session
def __exchange_token_oidc(subject_token_object, session=None, **kwargs):
    """
    Exchanged an access_token for a new one with different scope &/ audience
    providing that the scope specified is registered with IdP for the Rucio OIDC Client
    and the Rucio user has this scope linked to the subject token presented
    for the token exchange.

    :param subject_token_object: DB subject token to be exchanged
    :param kwargs: 'scope', 'audience', 'grant_type', 'ip' and 'account' doing the exchange
    :param session: The database session in use.

    :returns: new DB access token object
    """
    grant_type = kwargs.get('grant_type', "urn:ietf:params:oauth:grant-type:token-exchange")
    jwt_row_dict, extra_dict = {}, {}
    jwt_row_dict['account'] = kwargs.get('account', None)
    jwt_row_dict['authz_scope'] = kwargs.get('scope', None)
    jwt_row_dict['audience'] = kwargs.get('audience', None)
    jwt_row_dict['identity'] = kwargs.get('identity', None)
    extra_dict['ip'] = kwargs.get('ip', None)

    if not grant_type:
        grant_type = "urn:ietf:params:oauth:grant-type:token-exchange"
    try:
        start = time.time()

        record_counter(counters='IdP_authentication.code_granted')
        oidc_dict = __get_init_oidc_client(token_object=subject_token_object, token_type="subject_token")
        oidc_client = oidc_dict['client']
        args = {"subject_token": subject_token_object.token,
                "scope": jwt_row_dict['authz_scope'],
                "audience": jwt_row_dict['audience'],
                "grant_type": grant_type}
        # exchange , access token for a new one
        oidc_token_response = oidc_dict['client'].do_any(Message,
                                                         endpoint=oidc_client.provider_info["token_endpoint"],
                                                         state=oidc_dict['state'],
                                                         request_args=args,
                                                         authn_method="client_secret_basic")
        oidc_tokens = oidc_token_response.json()
        if 'error' in oidc_tokens:
            raise CannotAuthorize(oidc_tokens['error'])
        # get audience and scope information
        if 'scope' in oidc_tokens and 'audience' in oidc_tokens:
            jwt_row_dict['authz_scope'] = val_to_space_sep_str(oidc_tokens['scope'])
            jwt_row_dict['audience'] = val_to_space_sep_str(oidc_tokens['audience'])
        elif 'access_token' in oidc_tokens:
            values = __get_keyvalues_from_claims(oidc_tokens['access_token'], ['scope', 'aud'])
            jwt_row_dict['authz_scope'] = values['scope']
            jwt_row_dict['audience'] = values['aud']
        jwt_row_dict['lifetime'] = datetime.utcnow() + timedelta(seconds=oidc_tokens['expires_in'])
        if 'refresh_token' in oidc_tokens:
            extra_dict['refresh_token'] = oidc_tokens['refresh_token']
            extra_dict['refresh'] = True
            extra_dict['refresh_lifetime'] = kwargs.get('refresh_lifetime', 96)
            try:
                values = __get_keyvalues_from_claims(oidc_tokens['refresh_token'], ['exp'])
                extra_dict['refresh_expired_at'] = datetime.utcfromtimestamp(float(values['exp']))
            except Exception:
                # 4 day expiry period by default
                extra_dict['refresh_expired_at'] = datetime.utcnow() + timedelta(hours=96)

        new_token = __save_validated_token(oidc_tokens['access_token'], jwt_row_dict, extra_dict=extra_dict, session=session)
        record_counter(counters='IdP_authorization.access_token.saved')
        if 'refresh_token' in oidc_tokens:
            record_counter(counters='IdP_authorization.refresh_token.saved')
        # remove refresh token info (not for the user/Rucio Client)
        new_token.refresh_token = None
        new_token.refresh_expired_at = None
        new_token.refresh_lifetime = None
        record_timer(stat='IdP_authorization.token_exchange', time=time.time() - start)
        return new_token

    except Exception:
        # raise CannotAuthorize(traceback.format_exc())
        return None


@transactional_session
def __change_refresh_state(token, refresh=False, session=None):
    """
    Changes token refresh state to True/False.

    :param token:      the access token for which the refresh value should be changed.

    :returns: True if all went OK, an exception otherwise.
    """
    try:
        if refresh:
            # update refresh column for a token to True
            session.query(models.Token).filter(models.Token.token == token)\
                                       .update({models.Token.refresh: True})
        else:
            session.query(models.Token).filter(models.Token.token == token)\
                                       .update({models.Token.refresh: False,
                                                models.Token.refresh_expired_at: datetime.utcnow()})
        session.commit()
        return True
    except Exception as error:
        raise RucioException(error.args)


@transactional_session
def refresh_cli_auth_token(token_string, account, session=None):
    """
    Checks if there is active refresh token and if so returns
    either active token with expiration timestamp or requests a new
    refresh and returns new access token.
    :param token_string: token string
    :param account: Rucio account for which token refresh should be considered

    :return: tuple of (access token, expiration epoch), None otherswise
    """
    try:
        # only validated tokens are in the DB, check presence of token_string
        account_token = session.query(models.Token) \
                               .filter(models.Token.token == token_string,
                                       models.Token.account == account,
                                       models.Token.expired_at > datetime.utcnow()) \
                               .with_for_update(skip_locked=True).first()
        # if token does not exist in the DB, return None
        if account_token is None:
            return None

        # protection (!) no further action should be made
        # for token_string without refresh_token in the DB !
        if account_token.refresh_token is None:
            return None
        # if the token exists, check if it was refreshed already, if not, refresh it
        if account_token.refresh:
            # protection (!) returning the same token if the token_string
            # is a result of a refresh which happened in the last 5 min
            datetime_min_ago = datetime.utcnow() - timedelta(seconds=300)
            if account_token.updated_at > datetime_min_ago:
                epoch_exp = int(floor((account_token.expired_at - datetime(1970, 1, 1)).total_seconds()))
                new_token_string = sqlalchemy_obj_to_dict(account_token)['token']
                return (new_token_string, epoch_exp)

            # asking for a refresh of this token
            new_token = __refresh_token_oidc(account_token, session=session)
            new_token_string = sqlalchemy_obj_to_dict(new_token)['token']
            epoch_exp = int(floor((new_token.expired_at - datetime(1970, 1, 1)).total_seconds()))
            return(new_token_string, epoch_exp)

        else:
            # find account token with the same scope,
            # audience and has a valid refresh token
            new_token = session.query(models.Token) \
                               .filter(models.Token.refresh == true(),
                                       models.Token.refresh_expired_at > datetime.utcnow(),
                                       models.Token.account == account,
                                       models.Token.expired_at > datetime.utcnow()) \
                               .with_for_update(skip_locked=True).first()
            if new_token is None:
                return None

            # if the new_token has same audience and scopes as the original
            # account_token --> return this token and exp timestamp to the user
            if all_oidc_req_claims_present(new_token.oidc_scope, new_token.audience,
                                           account_token.oidc_scope, account_token.audience):
                epoch_exp = int(floor((new_token.expired_at - datetime(1970, 1, 1)).total_seconds()))
                new_token_string = sqlalchemy_obj_to_dict(new_token)['token']
                return(new_token_string, epoch_exp)
            # if scopes and audience are not the same, return None
            return None
    except:
        return None


@transactional_session
def refresh_jwt_tokens(total_workers, worker_number, refreshrate=3600, limit=1000, session=None):
    """
    Refreshes tokens which expired or will expire before (now + refreshrate)
    next run of this function and which have valid refresh token.

    :param total_workers:      Number of total workers.
    :param worker_number:      id of the executing worker.
    :param limit:              Maximum number of tokens to refresh per call.
    :param session:            Database session in use.

    :return: numper of tokens refreshed
    """
    nrefreshed = 0
    try:
        # get tokens for refresh that expire in the next <refreshrate> seconds
        expiration_future = datetime.utcnow() + timedelta(seconds=refreshrate)
        query = session.query(models.Token.token) \
                       .filter(and_(models.Token.refresh == true(),
                                    models.Token.refresh_expired_at > datetime.utcnow(),
                                    models.Token.expired_at < expiration_future))\
                       .order_by(models.Token.expired_at)
        query = filter_thread_work(session=session, query=query, total_threads=total_workers, thread_id=worker_number, hash_variable='token')

        # limiting the number of tokens for refresh
        filtered_tokens_query = query.limit(limit)
        filtered_tokens = []
        filtered_bunches = query_bunches(filtered_tokens_query, 10)
        for items in filtered_bunches:
            filtered_tokens += session.query(models.Token).filter(models.Token.token.in_(items)).with_for_update(skip_locked=True).all()

        # refreshing these tokens
        for token in filtered_tokens:
            new_token = __refresh_token_oidc(token, session=session)
            if new_token:
                nrefreshed += 1

    except Exception as error:
        raise RucioException(error.args)

    return nrefreshed


@transactional_session
def __refresh_token_oidc(token_object, session=None):
    """
    Requests new access and refresh tokens from the Identity Provider.
    Assumption: The Identity Provider issues refresh tokens for one time use only and
    with a limited lifetime. The refresh tokens are invalidated no matter which of these
    situations happens first.

    :param token_object: Rucio models.Token DB row object

    :returns: new token object if all went OK, None if refresh was not possible due to token
              invalidity or refresh lifetime constraints. Otherwise, throws an an Exception.
    """
    try:
        start = time.time()
        record_counter(counters='IdP_authorization.refresh_token.request')
        jwt_row_dict, extra_dict = {}, {}
        jwt_row_dict['account'] = token_object.account
        jwt_row_dict['identity'] = token_object.identity
        extra_dict['refresh_start'] = datetime.utcnow()
        # check if refresh token started in the past already
        if hasattr(token_object, 'refresh_start'):
            if token_object.refresh_start:
                extra_dict['refresh_start'] = token_object.refresh_start
        # check if refresh lifetime is set for the token
        extra_dict['refresh_lifetime'] = 96
        if token_object.refresh_lifetime:
            extra_dict['refresh_lifetime'] = token_object.refresh_lifetime
        # if the token has been refreshed for time exceeding
        # the refresh_lifetime, the attempt will be aborted and refresh stopped
        if datetime.utcnow() - extra_dict['refresh_start'] > timedelta(hours=extra_dict['refresh_lifetime']):
            __change_refresh_state(token_object.token, refresh=False, session=session)
            return None
        oidc_dict = __get_init_oidc_client(token_object=token_object, token_type="refresh_token")
        oidc_client = oidc_dict['client']
        # getting a new refreshed set of tokens
        state = oidc_dict['state']
        oidc_tokens = oidc_client.do_access_token_refresh(state=state)
        if 'error' in oidc_tokens:
            raise CannotAuthorize(oidc_tokens['error'])
        record_counter(counters='IdP_authorization.refresh_token.refreshed')
        # get audience and scope information
        if 'scope' in oidc_tokens and 'audience' in oidc_tokens:
            jwt_row_dict['authz_scope'] = val_to_space_sep_str(oidc_tokens['scope'])
            jwt_row_dict['audience'] = val_to_space_sep_str(oidc_tokens['audience'])
        elif 'access_token' in oidc_tokens:
            values = __get_keyvalues_from_claims(oidc_tokens['access_token'], ['scope', 'aud'])
            jwt_row_dict['authz_scope'] = values['scope']
            jwt_row_dict['audience'] = values['aud']
        # save new access and refresh tokens in the DB
        if 'refresh_token' in oidc_tokens and 'access_token' in oidc_tokens:
            # aborting refresh of the original token
            # (keeping it in place until it expires)
            __change_refresh_state(token_object.token, refresh=False, session=session)

            # get access token expiry timestamp
            jwt_row_dict['lifetime'] = datetime.utcnow() + timedelta(seconds=oidc_tokens['expires_in'])
            extra_dict['refresh'] = True
            extra_dict['refresh_token'] = oidc_tokens['refresh_token']
            try:
                values = __get_keyvalues_from_claims(oidc_tokens['refresh_token'], ['exp'])
                extra_dict['refresh_expired_at'] = datetime.utcfromtimestamp(float(values['exp']))
            except Exception:
                # 4 day expiry period by default
                extra_dict['refresh_expired_at'] = datetime.utcnow() + timedelta(hours=96)
            new_token = __save_validated_token(oidc_tokens['access_token'], jwt_row_dict, extra_dict=extra_dict, session=session)
            record_counter(counters='IdP_authorization.access_token.saved')
            record_counter(counters='IdP_authorization.refresh_token.saved')
            # remove refresh token info (not for the user)
            new_token.refresh_token = None
            new_token.refresh_expired_at = None
            new_token.refresh_lifetime = None
        else:
            raise CannotAuthorize("OIDC identity '%s' of the '%s' account is did not " % (token_object.identity, token_object.account)
                                  + "succeed requesting a new access and refresh tokens.")  # NOQA: W503
        record_timer(stat='IdP_authorization.refresh_token', time=time.time() - start)
        return new_token

    except Exception:
        record_counter(counters='IdP_authorization.refresh_token.exception')
        raise CannotAuthorize(traceback.format_exc())


@transactional_session
def delete_expired_oauthrequests(total_workers, worker_number, limit=1000, session=None):
    """
    Delete expired OAuth request parameters.

    :param total_workers:      Number of total workers.
    :param worker_number:      id of the executing worker.
    :param limit:              Maximum number of oauth request session parameters to delete.
    :param session:            Database session in use.

    :returns: number of deleted rows
    """

    try:
        # get expired OAuth request parameters
        query = session.query(models.OAuthRequest.state).filter(models.OAuthRequest.expired_at < datetime.utcnow())\
                       .order_by(models.OAuthRequest.expired_at)

        query = filter_thread_work(session=session, query=query, total_threads=total_workers, thread_id=worker_number, hash_variable='state')

        # limiting the number of oauth requests deleted at once
        filtered_oauthparams_query = query.limit(limit)
        ndeleted = 0
        filtered_bunches = query_bunches(filtered_oauthparams_query, 10)
        for items in filtered_bunches:
            ndeleted += session.query(models.OAuthRequest.state).filter(models.OAuthRequest.state.in_(items))\
                                                                .with_for_update(skip_locked=True)\
                                                                .delete(synchronize_session='fetch')

    except Exception as error:
        raise RucioException(error.args)

    return ndeleted


def __get_keyvalues_from_claims(token, keys=None):
    """
    Extracting claims from token, e.g. scope and audience.
    :param token: the JWT to be unpacked
    :param key: list of key names to extract from the token claims

    :returns: The list of unicode values under the key, throws an exception otherwise.
    """
    resdict = {}
    try:
        claims = JWT().unpack(token).payload()
        if not keys:
            keys = claims.keys()
        for key in keys:
            value = ''
            if key in claims:
                value = val_to_space_sep_str(claims[key])
            resdict[key] = value
        return resdict
    except Exception:
        raise CannotAuthenticate(traceback.format_exc())


@read_session
def __get_rucio_jwt_dict(jwt, account=None, session=None):
    """
    Get a Rucio token dictionary from token claims.
    Check token expiration and find default Rucio
    account for token identity.
    :param jwt: JSON Web Token to be inspected
    :param session: DB session in use

    :returns: Rucio token dictionary, None otherwise
    """
    try:
        # getting token paylod
        token_payload = __get_keyvalues_from_claims(jwt)
        identity_string = oidc_identity_string(token_payload['sub'], token_payload['iss'])
        expiry_date = datetime.utcfromtimestamp(float(token_payload['exp']))
        if expiry_date < datetime.utcnow():  # check if expired
            return None
        scope = None
        audience = None
        if 'scope' in token_payload:
            scope = val_to_space_sep_str(token_payload['scope'])
        if 'aud' in token_payload:
            audience = val_to_space_sep_str(token_payload['aud'])
        if not account:
            # this assumes token has been previously looked up in DB
            # before to be sure that we do not have the right account already in the DB !
            account = get_default_account(identity_string, IdentityType.OIDC, True, session=session)
        else:
            if not exist_identity_account(identity_string, IdentityType.OIDC, account, session=session):
                return None
        value = {'account': account,
                 'identity': identity_string,
                 'lifetime': expiry_date,
                 'audience': audience,
                 'authz_scope': scope}
        return value
    except Exception:
        return None


@transactional_session
def __save_validated_token(token, valid_dict, extra_dict=None, session=None):
    """
    Save JWT token to the Rucio DB.

    :param token: Authentication token as a variable-length string.
    :param valid_dict: Validation Rucio dictionary as the output
                       of the __get_rucio_jwt_dict function

    :returns: DB token object if successful, raises an exception otherwise.
    """
    try:
        if not extra_dict:
            extra_dict = {}
        new_token = models.Token(account=valid_dict.get('account', None),
                                 token=token,
                                 oidc_scope=valid_dict.get('authz_scope', None),
                                 expired_at=valid_dict.get('lifetime', None),
                                 audience=valid_dict.get('audience', None),
                                 identity=valid_dict.get('identity', None),
                                 refresh=extra_dict.get('refresh', False),
                                 refresh_token=extra_dict.get('refresh_token', None),
                                 refresh_expired_at=extra_dict.get('refresh_expired_at', None),
                                 refresh_lifetime=extra_dict.get('refresh_lifetime', None),
                                 refresh_start=extra_dict.get('refresh_start', None),
                                 ip=extra_dict.get('ip', None))
        new_token.save(session=session)
        session.expunge(new_token)
        return new_token

    except Exception as error:
        raise RucioException(error.args)


@transactional_session
def validate_jwt(json_web_token, session=None):
    """
    Verifies signature and validity of a JSON Web Token.
    Gets the issuer public keys from the oidc_client
    and verifies the validity of the token.
    Used only for external tokens, not known to Rucio DB.

    :param json_web_token: the JWT string to verify

    :returns: dictionary { account: <account name>,
                           identity: <identity>,
                           lifetime: <token lifetime>,
                           audience: <audience>,
                           authz_scope: <authz_scope> }
              if successful, None otherwise.
    """
    try:
        # getting issuer from the token payload
        token_dict = __get_rucio_jwt_dict(json_web_token, session=session)
        if not token_dict:
            return None
        issuer = token_dict['identity'].split(", ")[1].split("=")[1]
        oidc_client = OIDC_CLIENTS[issuer]
        issuer_keys = oidc_client.keyjar.get_issuer_keys(issuer)
        JWS().verify_compact(json_web_token, issuer_keys)
        # if there is no audience and scope information,
        # try to get it from IdP introspection endpoint
        # TO-BE-REMOVED - once all IdPs support scope and audience in token claims !!!
        if not token_dict['authz_scope'] or not token_dict['audience']:
            clprocess = subprocess.Popen(['curl', '-s', '-L', '-u', '%s:%s'
                                          % (oidc_client.client_id, oidc_client.client_secret),
                                          '-d', 'token=%s' % (json_web_token),
                                          oidc_client.introspection_endpoint],
                                         shell=False, stdout=subprocess.PIPE)
            inspect_claims = json.loads(clprocess.communicate()[0])
            try:
                token_dict['audience'] = inspect_claims['aud']
                token_dict['authz_scope'] = inspect_claims['scope']
            except:
                pass
        record_counter(counters='JSONWebToken.valid')
        # if token is valid and coming from known issuer --> check aud and scope and save it if unknown
        if token_dict['authz_scope'] and token_dict['audience']:
            if all_oidc_req_claims_present(token_dict['authz_scope'], token_dict['audience'], EXPECTED_OIDC_SCOPE, EXPECTED_OIDC_AUDIENCE):
                # save the token in Rucio DB giving the permission to use it for Rucio operations
                __save_validated_token(json_web_token, token_dict, session=session)
            else:
                return None
        else:
            return None
        record_counter(counters='JSONWebToken.saved')
        return token_dict
    except Exception:
        record_counter(counters='JSONWebToken.invalid')
        return None<|MERGE_RESOLUTION|>--- conflicted
+++ resolved
@@ -13,12 +13,8 @@
 # limitations under the License.
 #
 # Authors:
-<<<<<<< HEAD
-# - Jaroslav Guenther <jaroslav.guenther@cern.ch>, 2019-2020
+# - Jaroslav Guenther <jaroslav.guenther@cern.ch>, 2019, 2020
 # - Patrick Austin <patrick.austin@stfc.ac.uk>, 2020
-=======
-# - Jaroslav Guenther <jaroslav.guenther@cern.ch>, 2019, 2020
->>>>>>> dd8cb760
 #
 # PY3K COMPATIBLE
 
