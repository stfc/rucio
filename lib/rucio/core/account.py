# Copyright European Organization for Nuclear Research (CERN)
#
# Licensed under the Apache License, Version 2.0 (the "License");
# You may not use this file except in compliance with the License.
# You may obtain a copy of the License at
# http://www.apache.org/licenses/LICENSE-2.0
#
# Authors:
# - Thomas Beermann, <thomas.beermann@cern.ch>, 2012
# - Angelos Molfetas, <angelos.molfetas@cern.ch>, 2012
# - Mario Lassnig, <mario.lassnig@cern.ch>, 2012-2013, 2017
# - Vincent Garonne, <vincent.garonne@cern.ch>, 2012-2015
# - Martin Barisits, <martin.barisits@cern.ch>, 2014
# - Cedric Serfon, <cedric.serfon@cern.ch>, 2014-2019
# - Joaquin Bogado, <joaquin.bogado@cern.ch>, 2015
<<<<<<< HEAD
# - Hannes Hansen, <hannes.jakob.hansen@cern.ch>, 2018
=======
# - Hannes Hansen, <hannes.jakob.hansen@cern.ch>, 2018-2019
>>>>>>> 0e802414
#
# PY3K COMPATIBLE


from datetime import datetime
from re import match
from traceback import format_exc

from sqlalchemy import and_
from sqlalchemy.exc import IntegrityError
from sqlalchemy.orm import exc

import rucio.core.account_counter

from rucio.common import exception
from rucio.db.sqla import models
from rucio.db.sqla.constants import AccountStatus, AccountType
from rucio.db.sqla.enum import EnumSymbol
from rucio.db.sqla.session import read_session, transactional_session, stream_session

from six import string_types


@transactional_session
def add_account(account, type, email, session=None):
    """ Add an account with the given account name and type.

    :param account: the name of the new account.
    :param type: the type of the new account.
    :param email: The Email address associated with the account.
    :param session: the database session in use.
    """
    new_account = models.Account(account=account, account_type=type, email=email,
                                 status=AccountStatus.ACTIVE)
    try:
        new_account.save(session=session)
    except IntegrityError:
        raise exception.Duplicate('Account ID \'%s\' already exists!' % account)
    # Create the account counters for this account
    rucio.core.account_counter.create_counters_for_new_account(account=account, session=session)


@read_session
def account_exists(account, session=None):
    """ Checks to see if account exists. This procedure does not check it's status.

    :param account: Name of the account.
    :param session: the database session in use.

    :returns: True if found, otherwise false.
    """

    query = session.query(models.Account).filter_by(account=account, status=AccountStatus.ACTIVE)

    return True if query.first() else False


@read_session
def get_account(account, session=None):
    """ Returns an account for the given account name.

    :param account: the name of the account.
    :param session: the database session in use.

    :returns: a dict with all information for the account.
    """

    query = session.query(models.Account).filter_by(account=account)

    result = query.first()
    if result is None:
        raise exception.AccountNotFound('Account with ID \'%s\' cannot be found' % account)
    return result


@transactional_session
def del_account(account, session=None):
    """ Disable an account with the given account name.

    :param account: the account name.
    :param session: the database session in use.
    """
    query = session.query(models.Account).filter_by(account=account).filter_by(status=AccountStatus.ACTIVE)
    try:
        account = query.one()
    except exc.NoResultFound:
        raise exception.AccountNotFound('Account with ID \'%s\' cannot be found' % account)

    account.update({'status': AccountStatus.DELETED, 'deleted_at': datetime.utcnow()})


@transactional_session
def update_account(account, key, value, session=None):
    """ Update a property of an account.

    :param account: Name of the account.
    :param key: Account property like status.
    :param value: Property value.
    :param session: the database session in use.
    """
    query = session.query(models.Account).filter_by(account=account)
    try:
        account = query.one()
    except exc.NoResultFound:
        raise exception.AccountNotFound('Account with ID \'%s\' cannot be found' % account)
    if key == 'status':
        if isinstance(value, string_types):
            value = AccountStatus.from_sym(value)
        if value == AccountStatus.SUSPENDED:
            query.update({'status': value, 'suspended_at': datetime.utcnow()})
        elif value == AccountStatus.ACTIVE:
            query.update({'status': value, 'suspended_at': None})
    else:
        query.update({key: value})


@stream_session
def list_accounts(filter={}, session=None):
    """ Returns a list of all account names.

    :param filter: Dictionary of attributes by which the input data should be filtered
    :param session: the database session in use.

    returns: a list of all account names.
    """
    query = session.query(models.Account.account, models.Account.account_type,
                          models.Account.email).filter_by(status=AccountStatus.ACTIVE)
    for filter_type in filter:
        if filter_type == 'account_type':
            if isinstance(filter['account_type'], string_types):
                query = query.filter_by(account_type=AccountType.from_sym(filter['account_type']))
            elif isinstance(filter['account_type'], EnumSymbol):
                query = query.filter_by(account_type=filter['account_type'])

        elif filter_type == 'identity':
            query = query.join(models.IdentityAccountAssociation, models.Account.account == models.IdentityAccountAssociation.account).\
                filter(models.IdentityAccountAssociation.identity == filter['identity'])

        else:
            query = query.join(models.AccountAttrAssociation, models.Account.account == models.AccountAttrAssociation.account).\
                filter(models.AccountAttrAssociation.key == filter_type).\
                filter(models.AccountAttrAssociation.value == filter[filter_type])

    for account, account_type, email in query.order_by(models.Account.account).yield_per(25):
        yield {'account': account, 'type': account_type, 'email': email}


@read_session
def list_identities(account, session=None):
    """
    List all identities on an account.

    :param account: The account name.
    :param session: the database session in use.
    """
    identity_list = list()

    query = session.query(models.Account).filter_by(account=account).filter_by(status=AccountStatus.ACTIVE)
    try:
        query.one()
    except exc.NoResultFound:
        raise exception.AccountNotFound('Account with ID \'%s\' cannot be found' % account)

    query = session.query(models.IdentityAccountAssociation, models.Identity)\
                   .join(models.Identity, and_(models.Identity.identity == models.IdentityAccountAssociation.identity,
                                               models.Identity.identity_type == models.IdentityAccountAssociation.identity_type))\
                   .filter(models.IdentityAccountAssociation.account == account)
    for identity in query:
        identity_list.append({'type': identity[0].identity_type, 'identity': identity[0].identity, 'email': identity[1].email})

    return identity_list


@read_session
def list_account_attributes(account, session=None):
    """
    Get all attributes defined for an account.

    :param account: the account name to list the scopes of.
    :param session: The database session in use.

    :returns: a list of all key, value pairs for this account.
    """
    attr_list = []
    query = session.query(models.Account).filter_by(account=account).filter_by(status=AccountStatus.ACTIVE)
    try:
        query.one()
    except exc.NoResultFound:
        raise exception.AccountNotFound("Account ID '{0}' does not exist".format(account))

    query = session.query(models.AccountAttrAssociation).filter_by(account=account)
    for attr in query:
        attr_list.append({'key': attr.key, 'value': attr.value})

    return attr_list


@read_session
def has_account_attribute(account, key, session=None):
    """
    Indicates whether the named key is present for the account.

    :param account: the account name to list the scopes of.
    :param key: the key for the attribute.
    :param session: The database session in use.

    :returns: True or False
    """
    if session.query(models.AccountAttrAssociation.value).filter_by(account=account, key=key).first():
        return True
    return False


@transactional_session
def add_account_attribute(account, key, value, session=None):
    """
    Add an attribute for the given account name.

    :param key: the key for the new attribute.
    :param value: the value for the new attribute.
    :param account: the account to add the attribute to.
    :param session: The database session in use.
    """

    query = session.query(models.Account).filter_by(account=account, status=AccountStatus.ACTIVE)

    try:
        query.one()
    except exc.NoResultFound:
        raise exception.AccountNotFound("Account ID '{0}' does not exist".format(account))

    new_attr = models.AccountAttrAssociation(account=account, key=key, value=value)
    try:
        new_attr.save(session=session)
    except IntegrityError as error:
        if match('.*IntegrityError.*ORA-00001: unique constraint.*ACCOUNT_ATTR_MAP_PK.*violated.*', error.args[0]) \
           or match('.*IntegrityError.*1062, "Duplicate entry.*for key.*', error.args[0]) \
           or error.args[0] == "(IntegrityError) column account/key is not unique" \
           or match('.*IntegrityError.*duplicate key value violates unique constraint.*', error.args[0]):
            raise exception.Duplicate('Key {0} already exist for account {1}!'.format(key, account))
    except Exception:
        raise exception.RucioException(str(format_exc()))


@transactional_session
def del_account_attribute(account, key, session=None):
    """
    Add an attribute for the given account name.

    :param account: the account to add the attribute to.
    :param key: the key for the new attribute.
    :param session: The database session in use.
    """
    aid = session.query(models.AccountAttrAssociation).filter_by(key=key, account=account).first()
    if aid is None:
        raise exception.AccountNotFound('Attribute ({0}) does not exist for the account {1}!'.format(key, account))
    aid.delete(session=session)


@read_session
def get_usage(rse_id, account, session=None):
    """
    Returns current values of the specified counter, or raises CounterNotFound if the counter does not exist.

    :param rse_id:           The id of the RSE.
    :param account:          The account name.
    :param session:          The database session in use.
    :returns:                A dictionary with total and bytes.
    """

    try:
        counter = session.query(models.AccountUsage).filter_by(rse_id=rse_id, account=account).one()
        return {'bytes': counter.bytes, 'files': counter.files, 'updated_at': counter.updated_at}
    except exc.NoResultFound:
        return {'bytes': 0, 'files': 0, 'updated_at': None}


@read_session
def get_usage_history(rse_id, account, session=None):
    """
    Returns historical values of the specified counter, or raises CounterNotFound if the counter does not exist.

    :param rse_id:           The id of the RSE.
    :param account:          The account name.
    :param session:          The database session in use.
    :returns:                A dictionary with total and bytes.
    """

    result = []
    AccountUsageHistory = models.AccountUsage.__history_mapper__.class_
    try:
        query = session.query(AccountUsageHistory).filter_by(rse_id=rse_id, account=account).order_by(AccountUsageHistory.updated_at)
        for row in query.all():
            result.append({'bytes': row.bytes, 'files': row.files, 'updated_at': row.updated_at})
    except exc.NoResultFound:
        raise exception.CounterNotFound('No usage can be found for account %s on RSE with id %s' % (account, rse_id))
    return result<|MERGE_RESOLUTION|>--- conflicted
+++ resolved
@@ -13,11 +13,7 @@
 # - Martin Barisits, <martin.barisits@cern.ch>, 2014
 # - Cedric Serfon, <cedric.serfon@cern.ch>, 2014-2019
 # - Joaquin Bogado, <joaquin.bogado@cern.ch>, 2015
-<<<<<<< HEAD
-# - Hannes Hansen, <hannes.jakob.hansen@cern.ch>, 2018
-=======
 # - Hannes Hansen, <hannes.jakob.hansen@cern.ch>, 2018-2019
->>>>>>> 0e802414
 #
 # PY3K COMPATIBLE
 
