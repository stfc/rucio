# Copyright 2013-2019 CERN for the benefit of the ATLAS collaboration.
#
# Licensed under the Apache License, Version 2.0 (the "License");
# you may not use this file except in compliance with the License.
# You may obtain a copy of the License at
#
#    http://www.apache.org/licenses/LICENSE-2.0
#
# Unless required by applicable law or agreed to in writing, software
# distributed under the License is distributed on an "AS IS" BASIS,
# WITHOUT WARRANTIES OR CONDITIONS OF ANY KIND, either express or implied.
# See the License for the specific language governing permissions and
# limitations under the License.
#
# Authors:
# - Vincent Garonne <vincent.garonne@cern.ch>, 2015-2017
# - Mario Lassnig <mario.lassnig@cern.ch>, 2019
# - Hannes Hansen <hannes.jakob.hansen@cern.ch>, 2019

''' asynchronous rules and rule approval '''

import sqlalchemy as sa

from alembic import context, op
from alembic.op import (add_column, create_check_constraint,
                        drop_constraint, drop_column)


# Alembic revision identifiers
revision = '1d96f484df21'
down_revision = '3d9813fab443'


def upgrade():
    '''
    Upgrade the database to this revision
    '''

<<<<<<< HEAD
    if context.get_context().dialect.name in ['oracle', 'mysql']:
=======
    schema = context.get_context().version_table_schema if context.get_context().version_table_schema else ''

    if context.get_context().dialect.name == 'oracle':
>>>>>>> 3cd381b0
        add_column('rules', sa.Column('ignore_account_limit', sa.Boolean(name='RULES_IGNORE_ACCOUNT_LIMIT_CHK'), default=False))
        drop_constraint('RULES_STATE_CHK', 'rules', type_='check')
        create_check_constraint('RULES_STATE_CHK', 'rules', "state IN ('S', 'R', 'U', 'O', 'W', 'I')")

    elif context.get_context().dialect.name == 'postgresql':
        add_column('rules', sa.Column('ignore_account_limit', sa.Boolean(name='RULES_IGNORE_ACCOUNT_LIMIT_CHK'), default=False), schema=schema)
        drop_constraint('RULES_STATE_CHK', 'rules')
        create_check_constraint('RULES_STATE_CHK', 'rules', "state IN ('S', 'R', 'U', 'O', 'W', 'I')")

<<<<<<< HEAD
=======
    elif context.get_context().dialect.name == 'mysql':
        add_column('rules', sa.Column('ignore_account_limit', sa.Boolean(name='RULES_IGNORE_ACCOUNT_LIMIT_CHK'), default=False), schema=schema)
        create_check_constraint('RULES_STATE_CHK', 'rules', "state IN ('S', 'R', 'U', 'O', 'W', 'I')")

>>>>>>> 3cd381b0

def downgrade():
    '''
    Downgrade the database to the previous revision
    '''
<<<<<<< HEAD
    if context.get_context().dialect.name in ['oracle', 'mysql']:
=======

    schema = context.get_context().version_table_schema + '.' if context.get_context().version_table_schema else ''

    if context.get_context().dialect.name == 'oracle':
>>>>>>> 3cd381b0
        drop_column('rules', 'ignore_account_limit')
        drop_constraint('RULES_STATE_CHK', 'rules', type_='check')
        create_check_constraint('RULES_STATE_CHK', 'rules', "state IN ('S', 'R', 'U', 'O')")

    elif context.get_context().dialect.name == 'postgresql':
        drop_column('rules', 'ignore_account_limit', schema=schema[:-1])
        op.execute('ALTER TABLE ' + schema + 'rules DROP CONSTRAINT IF EXISTS "RULES_STATE_CHK", ALTER COLUMN state TYPE CHAR')  # pylint: disable=no-member
<<<<<<< HEAD
=======
        create_check_constraint('RULES_STATE_CHK', 'rules', "state IN ('S', 'R', 'U', 'O')")

    elif context.get_context().dialect.name == 'mysql':
        drop_column('rules', 'ignore_account_limit', schema=schema[:-1])
>>>>>>> 3cd381b0
        create_check_constraint('RULES_STATE_CHK', 'rules', "state IN ('S', 'R', 'U', 'O')")<|MERGE_RESOLUTION|>--- conflicted
+++ resolved
@@ -36,13 +36,9 @@
     Upgrade the database to this revision
     '''
 
-<<<<<<< HEAD
-    if context.get_context().dialect.name in ['oracle', 'mysql']:
-=======
     schema = context.get_context().version_table_schema if context.get_context().version_table_schema else ''
 
     if context.get_context().dialect.name == 'oracle':
->>>>>>> 3cd381b0
         add_column('rules', sa.Column('ignore_account_limit', sa.Boolean(name='RULES_IGNORE_ACCOUNT_LIMIT_CHK'), default=False))
         drop_constraint('RULES_STATE_CHK', 'rules', type_='check')
         create_check_constraint('RULES_STATE_CHK', 'rules', "state IN ('S', 'R', 'U', 'O', 'W', 'I')")
@@ -52,26 +48,19 @@
         drop_constraint('RULES_STATE_CHK', 'rules')
         create_check_constraint('RULES_STATE_CHK', 'rules', "state IN ('S', 'R', 'U', 'O', 'W', 'I')")
 
-<<<<<<< HEAD
-=======
     elif context.get_context().dialect.name == 'mysql':
         add_column('rules', sa.Column('ignore_account_limit', sa.Boolean(name='RULES_IGNORE_ACCOUNT_LIMIT_CHK'), default=False), schema=schema)
         create_check_constraint('RULES_STATE_CHK', 'rules', "state IN ('S', 'R', 'U', 'O', 'W', 'I')")
 
->>>>>>> 3cd381b0
 
 def downgrade():
     '''
     Downgrade the database to the previous revision
     '''
-<<<<<<< HEAD
-    if context.get_context().dialect.name in ['oracle', 'mysql']:
-=======
 
     schema = context.get_context().version_table_schema + '.' if context.get_context().version_table_schema else ''
 
     if context.get_context().dialect.name == 'oracle':
->>>>>>> 3cd381b0
         drop_column('rules', 'ignore_account_limit')
         drop_constraint('RULES_STATE_CHK', 'rules', type_='check')
         create_check_constraint('RULES_STATE_CHK', 'rules', "state IN ('S', 'R', 'U', 'O')")
@@ -79,11 +68,8 @@
     elif context.get_context().dialect.name == 'postgresql':
         drop_column('rules', 'ignore_account_limit', schema=schema[:-1])
         op.execute('ALTER TABLE ' + schema + 'rules DROP CONSTRAINT IF EXISTS "RULES_STATE_CHK", ALTER COLUMN state TYPE CHAR')  # pylint: disable=no-member
-<<<<<<< HEAD
-=======
         create_check_constraint('RULES_STATE_CHK', 'rules', "state IN ('S', 'R', 'U', 'O')")
 
     elif context.get_context().dialect.name == 'mysql':
         drop_column('rules', 'ignore_account_limit', schema=schema[:-1])
->>>>>>> 3cd381b0
         create_check_constraint('RULES_STATE_CHK', 'rules', "state IN ('S', 'R', 'U', 'O')")